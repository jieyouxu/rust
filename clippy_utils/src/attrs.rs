use rustc_ast::{ast, attr};
use rustc_errors::Applicability;
use rustc_lexer::TokenKind;
use rustc_lint::LateContext;
use rustc_middle::ty::{AdtDef, TyCtxt};
use rustc_session::Session;
use rustc_span::{sym, Span};
use std::str::FromStr;

use crate::source::SpanRangeExt;
use crate::tokenize_with_text;

/// Deprecation status of attributes known by Clippy.
pub enum DeprecationStatus {
    /// Attribute is deprecated
    Deprecated,
    /// Attribute is deprecated and was replaced by the named attribute
    Replaced(&'static str),
    None,
}

#[rustfmt::skip]
pub const BUILTIN_ATTRIBUTES: &[(&str, DeprecationStatus)] = &[
    ("author",                DeprecationStatus::None),
    ("version",               DeprecationStatus::None),
    ("cognitive_complexity",  DeprecationStatus::None),
    ("cyclomatic_complexity", DeprecationStatus::Replaced("cognitive_complexity")),
    ("dump",                  DeprecationStatus::None),
    ("msrv",                  DeprecationStatus::None),
    ("has_significant_drop",  DeprecationStatus::None),
];

pub struct LimitStack {
    stack: Vec<u64>,
}

impl Drop for LimitStack {
    fn drop(&mut self) {
        assert_eq!(self.stack.len(), 1);
    }
}

impl LimitStack {
    #[must_use]
    pub fn new(limit: u64) -> Self {
        Self { stack: vec![limit] }
    }
    pub fn limit(&self) -> u64 {
        *self.stack.last().expect("there should always be a value in the stack")
    }
    pub fn push_attrs(&mut self, sess: &Session, attrs: &[ast::Attribute], name: &'static str) {
        let stack = &mut self.stack;
        parse_attrs(sess, attrs, name, |val| stack.push(val));
    }
    pub fn pop_attrs(&mut self, sess: &Session, attrs: &[ast::Attribute], name: &'static str) {
        let stack = &mut self.stack;
        parse_attrs(sess, attrs, name, |val| assert_eq!(stack.pop(), Some(val)));
    }
}

pub fn get_attr<'a>(
    sess: &'a Session,
    attrs: &'a [ast::Attribute],
    name: &'static str,
) -> impl Iterator<Item = &'a ast::Attribute> {
    attrs.iter().filter(move |attr| {
        let attr = if let ast::AttrKind::Normal(ref normal) = attr.kind {
            &normal.item
        } else {
            return false;
        };
        let attr_segments = &attr.path.segments;
        if attr_segments.len() == 2 && attr_segments[0].ident.name == sym::clippy {
            BUILTIN_ATTRIBUTES
                .iter()
                .find_map(|&(builtin_name, ref deprecation_status)| {
                    if attr_segments[1].ident.name.as_str() == builtin_name {
                        Some(deprecation_status)
                    } else {
                        None
                    }
                })
                .map_or_else(
                    || {
                        sess.dcx()
                            .span_err(attr_segments[1].ident.span, "usage of unknown attribute");
                        false
                    },
                    |deprecation_status| {
                        let mut diag = sess
                            .dcx()
                            .struct_span_err(attr_segments[1].ident.span, "usage of deprecated attribute");
                        match *deprecation_status {
                            DeprecationStatus::Deprecated => {
                                diag.emit();
                                false
                            },
                            DeprecationStatus::Replaced(new_name) => {
                                diag.span_suggestion(
                                    attr_segments[1].ident.span,
                                    "consider using",
                                    new_name,
                                    Applicability::MachineApplicable,
                                );
                                diag.emit();
                                false
                            },
                            DeprecationStatus::None => {
                                diag.cancel();
                                attr_segments[1].ident.name.as_str() == name
                            },
                        }
                    },
                )
        } else {
            false
        }
    })
}

fn parse_attrs<F: FnMut(u64)>(sess: &Session, attrs: &[ast::Attribute], name: &'static str, mut f: F) {
    for attr in get_attr(sess, attrs, name) {
        if let Some(ref value) = attr.value_str() {
            if let Ok(value) = FromStr::from_str(value.as_str()) {
                f(value);
            } else {
                sess.dcx().span_err(attr.span, "not a number");
            }
        } else {
            sess.dcx().span_err(attr.span, "bad clippy attribute");
        }
    }
}

pub fn get_unique_attr<'a>(
    sess: &'a Session,
    attrs: &'a [ast::Attribute],
    name: &'static str,
) -> Option<&'a ast::Attribute> {
    let mut unique_attr: Option<&ast::Attribute> = None;
    for attr in get_attr(sess, attrs, name) {
        if let Some(duplicate) = unique_attr {
            sess.dcx()
                .struct_span_err(attr.span, format!("`{name}` is defined multiple times"))
                .with_span_note(duplicate.span, "first definition found here")
                .emit();
        } else {
            unique_attr = Some(attr);
        }
    }
    unique_attr
}

/// Returns true if the attributes contain any of `proc_macro`,
/// `proc_macro_derive` or `proc_macro_attribute`, false otherwise
pub fn is_proc_macro(attrs: &[ast::Attribute]) -> bool {
    attrs.iter().any(rustc_ast::Attribute::is_proc_macro_attr)
}

/// Returns true if the attributes contain `#[doc(hidden)]`
pub fn is_doc_hidden(attrs: &[ast::Attribute]) -> bool {
    attrs
        .iter()
        .filter(|attr| attr.has_name(sym::doc))
        .filter_map(ast::Attribute::meta_item_list)
        .any(|l| attr::list_contains_name(&l, sym::hidden))
}

pub fn has_non_exhaustive_attr(tcx: TyCtxt<'_>, adt: AdtDef<'_>) -> bool {
    adt.is_variant_list_non_exhaustive()
        || tcx.has_attr(adt.did(), sym::non_exhaustive)
        || adt.variants().iter().any(|variant_def| {
            variant_def.is_field_list_non_exhaustive() || tcx.has_attr(variant_def.def_id, sym::non_exhaustive)
        })
        || adt
            .all_fields()
            .any(|field_def| tcx.has_attr(field_def.did, sym::non_exhaustive))
}

/// Checks if the given span contains a `#[cfg(..)]` attribute
pub fn span_contains_cfg(cx: &LateContext<'_>, s: Span) -> bool {
    s.check_source_text(cx, |src| {
        let mut iter = tokenize_with_text(src);

        // Search for the token sequence [`#`, `[`, `cfg`]
<<<<<<< HEAD
        while iter.any(|(t, _)| matches!(t, TokenKind::Pound)) {
            let mut iter = iter.by_ref().skip_while(|(t, _)| {
=======
        while iter.any(|(t, ..)| matches!(t, TokenKind::Pound)) {
            let mut iter = iter.by_ref().skip_while(|(t, ..)| {
>>>>>>> c95c7676
                matches!(
                    t,
                    TokenKind::Whitespace | TokenKind::LineComment { .. } | TokenKind::BlockComment { .. }
                )
            });
<<<<<<< HEAD
            if matches!(iter.next(), Some((TokenKind::OpenBracket, _)))
                && matches!(iter.next(), Some((TokenKind::Ident, "cfg")))
=======
            if matches!(iter.next(), Some((TokenKind::OpenBracket, ..)))
                && matches!(iter.next(), Some((TokenKind::Ident, "cfg", _)))
>>>>>>> c95c7676
            {
                return true;
            }
        }
        false
    })
}<|MERGE_RESOLUTION|>--- conflicted
+++ resolved
@@ -183,25 +183,15 @@
         let mut iter = tokenize_with_text(src);
 
         // Search for the token sequence [`#`, `[`, `cfg`]
-<<<<<<< HEAD
-        while iter.any(|(t, _)| matches!(t, TokenKind::Pound)) {
-            let mut iter = iter.by_ref().skip_while(|(t, _)| {
-=======
         while iter.any(|(t, ..)| matches!(t, TokenKind::Pound)) {
             let mut iter = iter.by_ref().skip_while(|(t, ..)| {
->>>>>>> c95c7676
                 matches!(
                     t,
                     TokenKind::Whitespace | TokenKind::LineComment { .. } | TokenKind::BlockComment { .. }
                 )
             });
-<<<<<<< HEAD
-            if matches!(iter.next(), Some((TokenKind::OpenBracket, _)))
-                && matches!(iter.next(), Some((TokenKind::Ident, "cfg")))
-=======
             if matches!(iter.next(), Some((TokenKind::OpenBracket, ..)))
                 && matches!(iter.next(), Some((TokenKind::Ident, "cfg", _)))
->>>>>>> c95c7676
             {
                 return true;
             }
