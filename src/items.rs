// Copyright 2015 The Rust Project Developers. See the COPYRIGHT
// file at the top-level directory of this distribution and at
// http://rust-lang.org/COPYRIGHT.
//
// Licensed under the Apache License, Version 2.0 <LICENSE-APACHE or
// http://www.apache.org/licenses/LICENSE-2.0> or the MIT license
// <LICENSE-MIT or http://opensource.org/licenses/MIT>, at your
// option. This file may not be copied, modified, or distributed
// except according to those terms.

// Formatting top-level items - functions, structs, enums, traits, impls.

use std::borrow::Cow;
use std::cmp::{min, Ordering};

use config::lists::*;
use regex::Regex;
use rustc_target::spec::abi;
use syntax::codemap::{self, BytePos, Span};
use syntax::visit;
use syntax::{ast, ptr, symbol};

use codemap::{LineRangeUtils, SpanUtils};
use comment::{
    combine_strs_with_missing_comments, contains_comment, recover_comment_removed,
    recover_missing_comment_in_span, rewrite_missing_comment, FindUncommented,
};
use config::{BraceStyle, Config, Density, IndentStyle};
use expr::{
    format_expr, is_empty_block, is_simple_block_stmt, rewrite_assign_rhs, rewrite_assign_rhs_with,
    ExprType, RhsTactics,
};
use lists::{definitive_tactic, itemize_list, write_list, ListFormatting, ListItem, Separator};
use macros::{rewrite_macro, MacroPosition};
use overflow;
use rewrite::{Rewrite, RewriteContext};
use shape::{Indent, Shape};
use spanned::Spanned;
use types::TraitTyParamBounds;
<<<<<<< HEAD
use utils::{
    colon_spaces, contains_skip, first_line_width, format_abi, format_auto, format_constness,
    format_defaultness, format_mutability, format_unsafety, format_visibility,
    is_attributes_extendable, last_line_contains_single_line_comment, last_line_used_width,
    last_line_width, mk_sp, semicolon_for_expr, starts_with_newline, stmt_expr,
    trimmed_last_line_width,
};
=======
use utils::*;
>>>>>>> 1b719569
use vertical::rewrite_with_alignment;
use visitor::FmtVisitor;

const DEFAULT_VISIBILITY: ast::Visibility = codemap::Spanned {
    node: ast::VisibilityKind::Inherited,
    span: codemap::DUMMY_SP,
};

fn type_annotation_separator(config: &Config) -> &str {
    colon_spaces(config.space_before_colon(), config.space_after_colon())
}

// Statements of the form
// let pat: ty = init;
impl Rewrite for ast::Local {
    fn rewrite(&self, context: &RewriteContext, shape: Shape) -> Option<String> {
        debug!(
            "Local::rewrite {:?} {} {:?}",
            self, shape.width, shape.indent
        );

        skip_out_of_file_lines_range!(context, self.span);

        if contains_skip(&self.attrs) {
            return None;
        }

        let attrs_str = self.attrs.rewrite(context, shape)?;
        let mut result = if attrs_str.is_empty() {
            "let ".to_owned()
        } else {
            combine_strs_with_missing_comments(
                context,
                &attrs_str,
                "let ",
                mk_sp(
                    self.attrs.last().map(|a| a.span.hi()).unwrap(),
                    self.span.lo(),
                ),
                shape,
                false,
            )?
        };

        // 4 = "let ".len()
        let pat_shape = shape.offset_left(4)?;
        // 1 = ;
        let pat_shape = pat_shape.sub_width(1)?;
        let pat_str = self.pat.rewrite(context, pat_shape)?;
        result.push_str(&pat_str);

        // String that is placed within the assignment pattern and expression.
        let infix = {
            let mut infix = String::with_capacity(32);

            if let Some(ref ty) = self.ty {
                let separator = type_annotation_separator(context.config);
                let indent = shape.indent + last_line_width(&result) + separator.len();
                // 1 = ;
                let budget = shape.width.checked_sub(indent.width() + 1)?;
                let rewrite = ty.rewrite(context, Shape::legacy(budget, indent))?;

                infix.push_str(separator);
                infix.push_str(&rewrite);
            }

            if self.init.is_some() {
                infix.push_str(" =");
            }

            infix
        };

        result.push_str(&infix);

        if let Some(ref ex) = self.init {
            // 1 = trailing semicolon;
            let nested_shape = shape.sub_width(1)?;

            result = rewrite_assign_rhs(context, result, &**ex, nested_shape)?;
        }

        result.push(';');
        Some(result)
    }
}

// TODO convert to using rewrite style rather than visitor
// TODO format modules in this style
#[allow(dead_code)]
struct Item<'a> {
    keyword: &'static str,
    abi: Cow<'static, str>,
    vis: Option<&'a ast::Visibility>,
    body: Vec<BodyElement<'a>>,
    span: Span,
}

impl<'a> Item<'a> {
    fn from_foreign_mod(fm: &'a ast::ForeignMod, span: Span, config: &Config) -> Item<'a> {
        Item {
            keyword: "",
            abi: format_abi(fm.abi, config.force_explicit_abi(), true),
            vis: None,
            body: fm.items
                .iter()
                .map(|i| BodyElement::ForeignItem(i))
                .collect(),
            span,
        }
    }
}

enum BodyElement<'a> {
    // Stmt(&'a ast::Stmt),
    // Field(&'a ast::Field),
    // Variant(&'a ast::Variant),
    // Item(&'a ast::Item),
    ForeignItem(&'a ast::ForeignItem),
}

/// Represents a fn's signature.
pub struct FnSig<'a> {
    decl: &'a ast::FnDecl,
    generics: &'a ast::Generics,
    abi: abi::Abi,
    constness: ast::Constness,
    defaultness: ast::Defaultness,
    unsafety: ast::Unsafety,
    visibility: ast::Visibility,
}

impl<'a> FnSig<'a> {
    pub fn new(
        decl: &'a ast::FnDecl,
        generics: &'a ast::Generics,
        vis: ast::Visibility,
    ) -> FnSig<'a> {
        FnSig {
            decl,
            generics,
            abi: abi::Abi::Rust,
            constness: ast::Constness::NotConst,
            defaultness: ast::Defaultness::Final,
            unsafety: ast::Unsafety::Normal,
            visibility: vis,
        }
    }

    pub fn from_method_sig(
        method_sig: &'a ast::MethodSig,
        generics: &'a ast::Generics,
    ) -> FnSig<'a> {
        FnSig {
            unsafety: method_sig.unsafety,
            constness: method_sig.constness.node,
            defaultness: ast::Defaultness::Final,
            abi: method_sig.abi,
            decl: &*method_sig.decl,
            generics,
            visibility: DEFAULT_VISIBILITY,
        }
    }

    pub fn from_fn_kind(
        fn_kind: &'a visit::FnKind,
        generics: &'a ast::Generics,
        decl: &'a ast::FnDecl,
        defaultness: ast::Defaultness,
    ) -> FnSig<'a> {
        match *fn_kind {
            visit::FnKind::ItemFn(_, unsafety, constness, abi, visibility, _) => FnSig {
                decl,
                generics,
                abi,
                constness: constness.node,
                defaultness,
                unsafety,
                visibility: visibility.clone(),
            },
            visit::FnKind::Method(_, method_sig, vis, _) => {
                let mut fn_sig = FnSig::from_method_sig(method_sig, generics);
                fn_sig.defaultness = defaultness;
                if let Some(vis) = vis {
                    fn_sig.visibility = vis.clone();
                }
                fn_sig
            }
            _ => unreachable!(),
        }
    }

    fn to_str(&self, context: &RewriteContext) -> String {
        let mut result = String::with_capacity(128);
        // Vis defaultness constness unsafety abi.
        result.push_str(&*format_visibility(&self.visibility));
        result.push_str(format_defaultness(self.defaultness));
        result.push_str(format_constness(self.constness));
        result.push_str(format_unsafety(self.unsafety));
        result.push_str(&format_abi(
            self.abi,
            context.config.force_explicit_abi(),
            false,
        ));
        result
    }
}

impl<'a> FmtVisitor<'a> {
    fn format_item(&mut self, item: &Item) {
        self.buffer.push_str(&item.abi);

        let snippet = self.snippet(item.span);
        let brace_pos = snippet.find_uncommented("{").unwrap();

        self.push_str("{");
        if !item.body.is_empty() || contains_comment(&snippet[brace_pos..]) {
            // FIXME: this skips comments between the extern keyword and the opening
            // brace.
            self.last_pos = item.span.lo() + BytePos(brace_pos as u32 + 1);
            self.block_indent = self.block_indent.block_indent(self.config);

            if item.body.is_empty() {
                self.format_missing_no_indent(item.span.hi() - BytePos(1));
                self.block_indent = self.block_indent.block_unindent(self.config);
                let indent_str = self.block_indent.to_string(self.config);
                self.push_str(&indent_str);
            } else {
                for item in &item.body {
                    self.format_body_element(item);
                }

                self.block_indent = self.block_indent.block_unindent(self.config);
                self.format_missing_with_indent(item.span.hi() - BytePos(1));
            }
        }

        self.push_str("}");
        self.last_pos = item.span.hi();
    }

    fn format_body_element(&mut self, element: &BodyElement) {
        match *element {
            BodyElement::ForeignItem(item) => self.format_foreign_item(item),
        }
    }

    pub fn format_foreign_mod(&mut self, fm: &ast::ForeignMod, span: Span) {
        let item = Item::from_foreign_mod(fm, span, self.config);
        self.format_item(&item);
    }

    fn format_foreign_item(&mut self, item: &ast::ForeignItem) {
        let rewrite = item.rewrite(&self.get_context(), self.shape());
        self.push_rewrite(item.span(), rewrite);
        self.last_pos = item.span.hi();
    }

    pub fn rewrite_fn(
        &mut self,
        indent: Indent,
        ident: ast::Ident,
        fn_sig: &FnSig,
        span: Span,
        block: &ast::Block,
        inner_attrs: Option<&[ast::Attribute]>,
    ) -> Option<String> {
        let context = self.get_context();

        let mut newline_brace = newline_for_brace(self.config, &fn_sig.generics.where_clause);

        let (mut result, force_newline_brace) =
            rewrite_fn_base(&context, indent, ident, fn_sig, span, newline_brace, true)?;

        // 2 = ` {`
        if self.config.brace_style() == BraceStyle::AlwaysNextLine || force_newline_brace
            || last_line_width(&result) + 2 > self.shape().width
        {
            newline_brace = true;
        } else if !result.contains('\n') {
            newline_brace = false;
        }

        // Prepare for the function body by possibly adding a newline and
        // indent.
        // FIXME we'll miss anything between the end of the signature and the
        // start of the body, but we need more spans from the compiler to solve
        // this.
        if newline_brace {
            result.push_str(&indent.to_string_with_newline(self.config));
        } else {
            result.push(' ');
        }

        self.single_line_fn(&result, block, inner_attrs)
            .or_else(|| Some(result))
    }

    pub fn rewrite_required_fn(
        &mut self,
        indent: Indent,
        ident: ast::Ident,
        sig: &ast::MethodSig,
        generics: &ast::Generics,
        span: Span,
    ) -> Option<String> {
        // Drop semicolon or it will be interpreted as comment.
        let span = mk_sp(span.lo(), span.hi() - BytePos(1));
        let context = self.get_context();

        let (mut result, _) = rewrite_fn_base(
            &context,
            indent,
            ident,
            &FnSig::from_method_sig(sig, generics),
            span,
            false,
            false,
        )?;

        // Re-attach semicolon
        result.push(';');

        Some(result)
    }

    fn single_line_fn(
        &self,
        fn_str: &str,
        block: &ast::Block,
        inner_attrs: Option<&[ast::Attribute]>,
    ) -> Option<String> {
        if fn_str.contains('\n') || inner_attrs.map_or(false, |a| !a.is_empty()) {
            return None;
        }

        let codemap = self.get_context().codemap;

        if self.config.empty_item_single_line() && is_empty_block(block, None, codemap)
            && self.block_indent.width() + fn_str.len() + 2 <= self.config.max_width()
        {
            return Some(format!("{}{{}}", fn_str));
        }

        if self.config.fn_single_line() && is_simple_block_stmt(block, None, codemap) {
            let rewrite = {
                if let Some(stmt) = block.stmts.first() {
                    match stmt_expr(stmt) {
                        Some(e) => {
                            let suffix = if semicolon_for_expr(&self.get_context(), e) {
                                ";"
                            } else {
                                ""
                            };

                            format_expr(e, ExprType::Statement, &self.get_context(), self.shape())
                                .map(|s| s + suffix)
                                .or_else(|| Some(self.snippet(e.span).to_owned()))
                        }
                        None => stmt.rewrite(&self.get_context(), self.shape()),
                    }
                } else {
                    None
                }
            };

            if let Some(res) = rewrite {
                let width = self.block_indent.width() + fn_str.len() + res.len() + 4;
                if !res.contains('\n') && width <= self.config.max_width() {
                    return Some(format!("{}{{ {} }}", fn_str, res));
                }
            }
        }

        None
    }

    pub fn visit_static(&mut self, static_parts: &StaticParts) {
        let rewrite = rewrite_static(&self.get_context(), static_parts, self.block_indent);
        self.push_rewrite(static_parts.span, rewrite);
    }

    pub fn visit_struct(&mut self, struct_parts: &StructParts) {
        let is_tuple = struct_parts.def.is_tuple();
        let rewrite = format_struct(&self.get_context(), struct_parts, self.block_indent, None)
            .map(|s| if is_tuple { s + ";" } else { s });
        self.push_rewrite(struct_parts.span, rewrite);
    }

    pub fn visit_enum(
        &mut self,
        ident: ast::Ident,
        vis: &ast::Visibility,
        enum_def: &ast::EnumDef,
        generics: &ast::Generics,
        span: Span,
    ) {
        let enum_header = format_header("enum ", ident, vis);
        self.push_str(&enum_header);

        let enum_snippet = self.snippet(span);
        let brace_pos = enum_snippet.find_uncommented("{").unwrap();
        let body_start = span.lo() + BytePos(brace_pos as u32 + 1);
        let generics_str = format_generics(
            &self.get_context(),
            generics,
            self.config.brace_style(),
            if enum_def.variants.is_empty() {
                BracePos::ForceSameLine
            } else {
                BracePos::Auto
            },
            self.block_indent,
            mk_sp(span.lo(), body_start),
            last_line_width(&enum_header),
        ).unwrap();
        self.push_str(&generics_str);

        self.last_pos = body_start;

        match self.format_variant_list(enum_def, body_start, span.hi()) {
            Some(ref s) if enum_def.variants.is_empty() => self.push_str(s),
            rw => {
                self.push_rewrite(mk_sp(body_start, span.hi()), rw);
                self.block_indent = self.block_indent.block_unindent(self.config);
            }
        }
    }

    // Format the body of an enum definition
    fn format_variant_list(
        &mut self,
        enum_def: &ast::EnumDef,
        body_lo: BytePos,
        body_hi: BytePos,
    ) -> Option<String> {
        if enum_def.variants.is_empty() {
            let mut buffer = String::with_capacity(128);
            // 1 = "}"
            let span = mk_sp(body_lo, body_hi - BytePos(1));
            format_empty_struct_or_tuple(
                &self.get_context(),
                span,
                self.block_indent,
                &mut buffer,
                "",
                "}",
            );
            return Some(buffer);
        }
        let mut result = String::with_capacity(1024);
        let original_offset = self.block_indent;
        self.block_indent = self.block_indent.block_indent(self.config);

        let itemize_list_with = |one_line_width: usize| {
            itemize_list(
                self.snippet_provider,
                enum_def.variants.iter(),
                "}",
                ",",
                |f| {
                    if !f.node.attrs.is_empty() {
                        f.node.attrs[0].span.lo()
                    } else {
                        f.span.lo()
                    }
                },
                |f| f.span.hi(),
                |f| self.format_variant(f, one_line_width),
                body_lo,
                body_hi,
                false,
            ).collect()
        };
        let mut items: Vec<_> =
            itemize_list_with(self.config.width_heuristics().struct_variant_width);
        // If one of the variants use multiple lines, use multi-lined formatting for all variants.
        let has_multiline_variant = items.iter().any(|item| item.inner_as_ref().contains('\n'));
        let has_single_line_variant = items.iter().any(|item| !item.inner_as_ref().contains('\n'));
        if has_multiline_variant && has_single_line_variant {
            items = itemize_list_with(0);
        }

        let shape = self.shape().sub_width(2)?;
        let fmt = ListFormatting {
            tactic: DefinitiveListTactic::Vertical,
            separator: ",",
            trailing_separator: self.config.trailing_comma(),
            separator_place: SeparatorPlace::Back,
            shape,
            ends_with_newline: true,
            preserve_newline: true,
            config: self.config,
        };

        let list = write_list(&items, &fmt)?;
        result.push_str(&list);
        result.push_str(&original_offset.to_string_with_newline(self.config));
        result.push('}');
        Some(result)
    }

    // Variant of an enum.
    fn format_variant(&self, field: &ast::Variant, one_line_width: usize) -> Option<String> {
        if contains_skip(&field.node.attrs) {
            let lo = field.node.attrs[0].span.lo();
            let span = mk_sp(lo, field.span.hi());
            return Some(self.snippet(span).to_owned());
        }

        let context = self.get_context();
        // 1 = ','
        let shape = self.shape().sub_width(1)?;
        let attrs_str = field.node.attrs.rewrite(&context, shape)?;
        let lo = field
            .node
            .attrs
            .last()
            .map_or(field.span.lo(), |attr| attr.span.hi());
        let span = mk_sp(lo, field.span.lo());

        let variant_body = match field.node.data {
            ast::VariantData::Tuple(..) | ast::VariantData::Struct(..) => format_struct(
                &context,
                &StructParts::from_variant(field),
                self.block_indent,
                Some(one_line_width),
            )?,
            ast::VariantData::Unit(..) => {
                if let Some(ref expr) = field.node.disr_expr {
                    let lhs = format!("{} =", field.node.ident.name);
                    rewrite_assign_rhs(&context, lhs, &**expr, shape)?
                } else {
                    field.node.ident.name.to_string()
                }
            }
        };

        combine_strs_with_missing_comments(&context, &attrs_str, &variant_body, span, shape, false)
    }
}

pub fn format_impl(
    context: &RewriteContext,
    item: &ast::Item,
    offset: Indent,
    where_span_end: Option<BytePos>,
) -> Option<String> {
    if let ast::ItemKind::Impl(_, _, _, ref generics, _, ref self_ty, ref items) = item.node {
        let mut result = String::with_capacity(128);
        let ref_and_type = format_impl_ref_and_type(context, item, offset)?;
        let sep = offset.to_string_with_newline(context.config);
        result.push_str(&ref_and_type);

        let where_budget = if result.contains('\n') {
            context.config.max_width()
        } else {
            context.budget(last_line_width(&result))
        };
        let option = WhereClauseOption::snuggled(&ref_and_type);
        let where_clause_str = rewrite_where_clause(
            context,
            &generics.where_clause,
            context.config.brace_style(),
            Shape::legacy(where_budget, offset.block_only()),
            Density::Vertical,
            "{",
            where_span_end,
            self_ty.span.hi(),
            option,
            false,
        )?;

        // If there is no where clause, we may have missing comments between the trait name and
        // the opening brace.
        if generics.where_clause.predicates.is_empty() {
            if let Some(hi) = where_span_end {
                match recover_missing_comment_in_span(
                    mk_sp(self_ty.span.hi(), hi),
                    Shape::indented(offset, context.config),
                    context,
                    last_line_width(&result),
                ) {
                    Some(ref missing_comment) if !missing_comment.is_empty() => {
                        result.push_str(missing_comment);
                    }
                    _ => (),
                }
            }
        }

        if is_impl_single_line(context, items, &result, &where_clause_str, item)? {
            result.push_str(&where_clause_str);
            if where_clause_str.contains('\n') || last_line_contains_single_line_comment(&result) {
                result.push_str(&format!("{}{{{}}}", &sep, &sep));
            } else {
                result.push_str(" {}");
            }
            return Some(result);
        }

        if !where_clause_str.is_empty() && !where_clause_str.contains('\n') {
            let width = offset.block_indent + context.config.tab_spaces() - 1;
            let where_indent = Indent::new(0, width);
            result.push_str(&where_indent.to_string_with_newline(context.config));
        }
        result.push_str(&where_clause_str);

        let need_newline = last_line_contains_single_line_comment(&result) || result.contains('\n');
        match context.config.brace_style() {
            _ if need_newline => result.push_str(&sep),
            BraceStyle::AlwaysNextLine => result.push_str(&sep),
            BraceStyle::PreferSameLine => result.push(' '),
            BraceStyle::SameLineWhere => {
                if !where_clause_str.is_empty() {
                    result.push_str(&sep);
                } else {
                    result.push(' ');
                }
            }
        }

        result.push('{');

        let snippet = context.snippet(item.span);
        let open_pos = snippet.find_uncommented("{")? + 1;

        if !items.is_empty() || contains_comment(&snippet[open_pos..]) {
            let mut visitor = FmtVisitor::from_context(context);
            let item_indent = offset.block_only().block_indent(context.config);
            visitor.block_indent = item_indent;
            visitor.last_pos = item.span.lo() + BytePos(open_pos as u32);

            visitor.visit_attrs(&item.attrs, ast::AttrStyle::Inner);
            if context.config.reorder_impl_items() {
                // Create visitor for each items, then reorder them.
                let mut buffer = vec![];
                for item in items {
                    visitor.visit_impl_item(item);
                    buffer.push((visitor.buffer.clone(), item.clone()));
                    visitor.buffer.clear();
                }
                // type -> const -> macro -> method
                use ast::ImplItemKind::*;
                fn need_empty_line(a: &ast::ImplItemKind, b: &ast::ImplItemKind) -> bool {
                    match (a, b) {
                        (Type(..), Type(..)) | (Const(..), Const(..)) => false,
                        _ => true,
                    }
                }

                buffer.sort_by(|(_, a), (_, b)| match (&a.node, &b.node) {
                    (Type(..), _) => Ordering::Less,
                    (_, Type(..)) => Ordering::Greater,
                    (Const(..), _) => Ordering::Less,
                    (_, Const(..)) => Ordering::Greater,
                    (Macro(..), _) => Ordering::Less,
                    (_, Macro(..)) => Ordering::Greater,
                    _ => Ordering::Less,
                });
                let mut prev_kind = None;
                for (buf, item) in buffer {
                    // Make sure that there are at least a single empty line between
                    // different impl items.
                    if prev_kind
                        .as_ref()
                        .map_or(false, |prev_kind| need_empty_line(prev_kind, &item.node))
                    {
                        visitor.push_str("\n");
                    }
                    visitor.push_str(&item_indent.to_string_with_newline(context.config));
                    visitor.push_str(buf.trim());
                    prev_kind = Some(item.node.clone());
                }
            } else {
                for item in items {
                    visitor.visit_impl_item(item);
                }
            }

            visitor.format_missing(item.span.hi() - BytePos(1));

            let inner_indent_str = visitor.block_indent.to_string_with_newline(context.config);
            let outer_indent_str = offset.block_only().to_string_with_newline(context.config);

            result.push_str(&inner_indent_str);
            result.push_str(visitor.buffer.to_string().trim());
            result.push_str(&outer_indent_str);
        }

        if result.ends_with('{') {
            result.push_str(&sep);
        }
        result.push('}');

        Some(result)
    } else {
        unreachable!();
    }
}

fn is_impl_single_line(
    context: &RewriteContext,
    items: &[ast::ImplItem],
    result: &str,
    where_clause_str: &str,
    item: &ast::Item,
) -> Option<bool> {
    let snippet = context.snippet(item.span);
    let open_pos = snippet.find_uncommented("{")? + 1;

    Some(
        context.config.empty_item_single_line() && items.is_empty() && !result.contains('\n')
            && result.len() + where_clause_str.len() <= context.config.max_width()
            && !contains_comment(&snippet[open_pos..]),
    )
}

fn format_impl_ref_and_type(
    context: &RewriteContext,
    item: &ast::Item,
    offset: Indent,
) -> Option<String> {
    if let ast::ItemKind::Impl(
        unsafety,
        polarity,
        defaultness,
        ref generics,
        ref trait_ref,
        ref self_ty,
        _,
    ) = item.node
    {
        let mut result = String::with_capacity(128);

        result.push_str(&format_visibility(&item.vis));
        result.push_str(format_defaultness(defaultness));
        result.push_str(format_unsafety(unsafety));

        let lo = context.snippet_provider.span_after(item.span, "impl");
        let hi = match *trait_ref {
            Some(ref tr) => tr.path.span.lo(),
            None => self_ty.span.lo(),
        };
        let shape = generics_shape_from_config(
            context.config,
            Shape::indented(offset + last_line_width(&result), context.config),
            0,
        )?;
        let generics_str = rewrite_generics(context, "impl", generics, shape, mk_sp(lo, hi))?;
        result.push_str(&generics_str);

        let polarity_str = if polarity == ast::ImplPolarity::Negative {
            "!"
        } else {
            ""
        };

        if let Some(ref trait_ref) = *trait_ref {
            let result_len = last_line_width(&result);
            result.push_str(&rewrite_trait_ref(
                context,
                trait_ref,
                offset,
                polarity_str,
                result_len,
            )?);
        }

        // Try to put the self type in a single line.
        // ` for`
        let trait_ref_overhead = if trait_ref.is_some() { 4 } else { 0 };
        let curly_brace_overhead = if generics.where_clause.predicates.is_empty() {
            // If there is no where clause adapt budget for type formatting to take space and curly
            // brace into account.
            match context.config.brace_style() {
                BraceStyle::AlwaysNextLine => 0,
                _ => 2,
            }
        } else {
            0
        };
        let used_space = last_line_width(&result) + trait_ref_overhead + curly_brace_overhead;
        // 1 = space before the type.
        let budget = context.budget(used_space + 1);
        if let Some(self_ty_str) = self_ty.rewrite(context, Shape::legacy(budget, offset)) {
            if !self_ty_str.contains('\n') {
                if trait_ref.is_some() {
                    result.push_str(" for ");
                } else {
                    result.push(' ');
                }
                result.push_str(&self_ty_str);
                return Some(result);
            }
        }

        // Couldn't fit the self type on a single line, put it on a new line.
        result.push('\n');
        // Add indentation of one additional tab.
        let new_line_offset = offset.block_indent(context.config);
        result.push_str(&new_line_offset.to_string(context.config));
        if trait_ref.is_some() {
            result.push_str("for ");
        }
        let budget = context.budget(last_line_width(&result));
        let type_offset = match context.config.indent_style() {
            IndentStyle::Visual => new_line_offset + trait_ref_overhead,
            IndentStyle::Block => new_line_offset,
        };
        result.push_str(&*self_ty.rewrite(context, Shape::legacy(budget, type_offset))?);
        Some(result)
    } else {
        unreachable!();
    }
}

fn rewrite_trait_ref(
    context: &RewriteContext,
    trait_ref: &ast::TraitRef,
    offset: Indent,
    polarity_str: &str,
    result_len: usize,
) -> Option<String> {
    // 1 = space between generics and trait_ref
    let used_space = 1 + polarity_str.len() + result_len;
    let shape = Shape::indented(offset + used_space, context.config);
    if let Some(trait_ref_str) = trait_ref.rewrite(context, shape) {
        if !trait_ref_str.contains('\n') {
            return Some(format!(" {}{}", polarity_str, &trait_ref_str));
        }
    }
    // We could not make enough space for trait_ref, so put it on new line.
    let offset = offset.block_indent(context.config);
    let shape = Shape::indented(offset, context.config);
    let trait_ref_str = trait_ref.rewrite(context, shape)?;
    Some(format!(
        "{}{}{}",
        &offset.to_string_with_newline(context.config),
        polarity_str,
        &trait_ref_str
    ))
}

pub struct StructParts<'a> {
    prefix: &'a str,
    ident: ast::Ident,
    vis: &'a ast::Visibility,
    def: &'a ast::VariantData,
    generics: Option<&'a ast::Generics>,
    span: Span,
}

impl<'a> StructParts<'a> {
    fn format_header(&self) -> String {
        format_header(self.prefix, self.ident, self.vis)
    }

    fn from_variant(variant: &'a ast::Variant) -> Self {
        StructParts {
            prefix: "",
            ident: variant.node.ident,
            vis: &DEFAULT_VISIBILITY,
            def: &variant.node.data,
            generics: None,
            span: variant.span,
        }
    }

    pub fn from_item(item: &'a ast::Item) -> Self {
        let (prefix, def, generics) = match item.node {
            ast::ItemKind::Struct(ref def, ref generics) => ("struct ", def, generics),
            ast::ItemKind::Union(ref def, ref generics) => ("union ", def, generics),
            _ => unreachable!(),
        };
        StructParts {
            prefix,
            ident: item.ident,
            vis: &item.vis,
            def,
            generics: Some(generics),
            span: item.span,
        }
    }
}

fn format_struct(
    context: &RewriteContext,
    struct_parts: &StructParts,
    offset: Indent,
    one_line_width: Option<usize>,
) -> Option<String> {
    match *struct_parts.def {
        ast::VariantData::Unit(..) => format_unit_struct(context, struct_parts, offset),
        ast::VariantData::Tuple(ref fields, _) => {
            format_tuple_struct(context, struct_parts, fields, offset)
        }
        ast::VariantData::Struct(ref fields, _) => {
            format_struct_struct(context, struct_parts, fields, offset, one_line_width)
        }
    }
}

pub fn format_trait(context: &RewriteContext, item: &ast::Item, offset: Indent) -> Option<String> {
    if let ast::ItemKind::Trait(
        is_auto,
        unsafety,
        ref generics,
        ref type_param_bounds,
        ref trait_items,
    ) = item.node
    {
        let mut result = String::with_capacity(128);
        let header = format!(
            "{}{}{}trait ",
            format_auto(is_auto),
            format_visibility(&item.vis),
            format_unsafety(unsafety),
        );
        result.push_str(&header);

        let body_lo = context.snippet_provider.span_after(item.span, "{");

        let shape = Shape::indented(offset, context.config).offset_left(result.len())?;
        let generics_str = rewrite_generics(
            context,
            &item.ident.to_string(),
            generics,
            shape,
            mk_sp(item.span.lo(), body_lo),
        )?;
        result.push_str(&generics_str);

        // FIXME(#2055): rustfmt fails to format when there are comments between trait bounds.
        if !type_param_bounds.is_empty() {
            let ident_hi = context
                .snippet_provider
                .span_after(item.span, &format!("{}", item.ident));
            let bound_hi = type_param_bounds.last().unwrap().span().hi();
            let snippet = context.snippet(mk_sp(ident_hi, bound_hi));
            if contains_comment(snippet) {
                return None;
            }
        }
        if !type_param_bounds.is_empty() {
            result = rewrite_assign_rhs_with(
                context,
                result + ":",
                &TraitTyParamBounds::new(type_param_bounds),
                shape,
                RhsTactics::ForceNextLine,
            )?;
        }

        // Rewrite where clause.
        if !generics.where_clause.predicates.is_empty() {
            let where_density = if context.config.indent_style() == IndentStyle::Block {
                Density::Compressed
            } else {
                Density::Tall
            };

            let where_budget = context.budget(last_line_width(&result));
            let pos_before_where = if type_param_bounds.is_empty() {
                generics.where_clause.span.lo()
            } else {
                type_param_bounds[type_param_bounds.len() - 1].span().hi()
            };
            let option = WhereClauseOption::snuggled(&generics_str);
            let where_clause_str = rewrite_where_clause(
                context,
                &generics.where_clause,
                context.config.brace_style(),
                Shape::legacy(where_budget, offset.block_only()),
                where_density,
                "{",
                None,
                pos_before_where,
                option,
                false,
            )?;
            // If the where clause cannot fit on the same line,
            // put the where clause on a new line
            if !where_clause_str.contains('\n')
                && last_line_width(&result) + where_clause_str.len() + offset.width()
                    > context.config.comment_width()
            {
                let width = offset.block_indent + context.config.tab_spaces() - 1;
                let where_indent = Indent::new(0, width);
                result.push_str(&where_indent.to_string_with_newline(context.config));
            }
            result.push_str(&where_clause_str);
        } else {
            let item_snippet = context.snippet(item.span);
            if let Some(lo) = item_snippet.find('/') {
                // 1 = `{`
                let comment_hi = body_lo - BytePos(1);
                let comment_lo = item.span.lo() + BytePos(lo as u32);
                if comment_lo < comment_hi {
                    match recover_missing_comment_in_span(
                        mk_sp(comment_lo, comment_hi),
                        Shape::indented(offset, context.config),
                        context,
                        last_line_width(&result),
                    ) {
                        Some(ref missing_comment) if !missing_comment.is_empty() => {
                            result.push_str(missing_comment);
                        }
                        _ => (),
                    }
                }
            }
        }

        match context.config.brace_style() {
            _ if last_line_contains_single_line_comment(&result)
                || last_line_width(&result) + 2 > context.budget(offset.width()) =>
            {
                result.push_str(&offset.to_string_with_newline(context.config));
            }
            BraceStyle::AlwaysNextLine => {
                result.push_str(&offset.to_string_with_newline(context.config));
            }
            BraceStyle::PreferSameLine => result.push(' '),
            BraceStyle::SameLineWhere => {
                if result.contains('\n')
                    || (!generics.where_clause.predicates.is_empty() && !trait_items.is_empty())
                {
                    result.push_str(&offset.to_string_with_newline(context.config));
                } else {
                    result.push(' ');
                }
            }
        }
        result.push('{');

        let snippet = context.snippet(item.span);
        let open_pos = snippet.find_uncommented("{")? + 1;

        if !trait_items.is_empty() || contains_comment(&snippet[open_pos..]) {
            let mut visitor = FmtVisitor::from_context(context);
            visitor.block_indent = offset.block_only().block_indent(context.config);
            visitor.last_pos = item.span.lo() + BytePos(open_pos as u32);

            for item in trait_items {
                visitor.visit_trait_item(item);
            }

            visitor.format_missing(item.span.hi() - BytePos(1));

            let inner_indent_str = visitor.block_indent.to_string_with_newline(context.config);
            let outer_indent_str = offset.block_only().to_string_with_newline(context.config);

            result.push_str(&inner_indent_str);
            result.push_str(visitor.buffer.to_string().trim());
            result.push_str(&outer_indent_str);
        } else if result.contains('\n') {
            result.push('\n');
        }

        result.push('}');
        Some(result)
    } else {
        unreachable!();
    }
}

pub fn format_trait_alias(
    context: &RewriteContext,
    ident: ast::Ident,
    generics: &ast::Generics,
    ty_param_bounds: &ast::TyParamBounds,
    shape: Shape,
) -> Option<String> {
    let alias = ident.name.as_str();
    // 6 = "trait ", 2 = " ="
    let g_shape = shape.offset_left(6)?.sub_width(2)?;
    let generics_str = rewrite_generics(context, &alias, generics, g_shape, generics.span)?;
    let lhs = format!("trait {} =", generics_str);
    // 1 = ";"
    rewrite_assign_rhs(context, lhs, ty_param_bounds, shape.sub_width(1)?).map(|s| s + ";")
}

fn format_unit_struct(context: &RewriteContext, p: &StructParts, offset: Indent) -> Option<String> {
    let header_str = format_header(p.prefix, p.ident, p.vis);
    let generics_str = if let Some(generics) = p.generics {
        let hi = if generics.where_clause.predicates.is_empty() {
            generics.span.hi()
        } else {
            generics.where_clause.span.hi()
        };
        format_generics(
            context,
            generics,
            context.config.brace_style(),
            BracePos::None,
            offset,
            mk_sp(generics.span.lo(), hi),
            last_line_width(&header_str),
        )?
    } else {
        String::new()
    };
    Some(format!("{}{};", header_str, generics_str))
}

pub fn format_struct_struct(
    context: &RewriteContext,
    struct_parts: &StructParts,
    fields: &[ast::StructField],
    offset: Indent,
    one_line_width: Option<usize>,
) -> Option<String> {
    let mut result = String::with_capacity(1024);
    let span = struct_parts.span;

    let header_str = struct_parts.format_header();
    result.push_str(&header_str);

    let header_hi = span.lo() + BytePos(header_str.len() as u32);
    let body_lo = context.snippet_provider.span_after(span, "{");

    let generics_str = match struct_parts.generics {
        Some(g) => format_generics(
            context,
            g,
            context.config.brace_style(),
            if fields.is_empty() {
                BracePos::ForceSameLine
            } else {
                BracePos::Auto
            },
            offset,
            mk_sp(header_hi, body_lo),
            last_line_width(&result),
        )?,
        None => {
            // 3 = ` {}`, 2 = ` {`.
            let overhead = if fields.is_empty() { 3 } else { 2 };
            if (context.config.brace_style() == BraceStyle::AlwaysNextLine && !fields.is_empty())
                || context.config.max_width() < overhead + result.len()
            {
                format!("\n{}{{", offset.block_only().to_string(context.config))
            } else {
                " {".to_owned()
            }
        }
    };
    // 1 = `}`
    let overhead = if fields.is_empty() { 1 } else { 0 };
    let total_width = result.len() + generics_str.len() + overhead;
    if !generics_str.is_empty() && !generics_str.contains('\n')
        && total_width > context.config.max_width()
    {
        result.push('\n');
        result.push_str(&offset.to_string(context.config));
        result.push_str(generics_str.trim_left());
    } else {
        result.push_str(&generics_str);
    }

    if fields.is_empty() {
        let inner_span = mk_sp(body_lo, span.hi() - BytePos(1));
        format_empty_struct_or_tuple(context, inner_span, offset, &mut result, "", "}");
        return Some(result);
    }

    // 3 = ` ` and ` }`
    let one_line_budget = context.budget(result.len() + 3 + offset.width());
    let one_line_budget =
        one_line_width.map_or(0, |one_line_width| min(one_line_width, one_line_budget));

    let items_str = rewrite_with_alignment(
        fields,
        context,
        Shape::indented(offset, context.config).sub_width(1)?,
        mk_sp(body_lo, span.hi()),
        one_line_budget,
    )?;

    if !items_str.contains('\n') && !result.contains('\n') && items_str.len() <= one_line_budget
        && !last_line_contains_single_line_comment(&items_str)
    {
        Some(format!("{} {} }}", result, items_str))
    } else {
        Some(format!(
            "{}\n{}{}\n{}}}",
            result,
            offset
                .block_indent(context.config)
                .to_string(context.config),
            items_str,
            offset.to_string(context.config)
        ))
    }
}

fn get_bytepos_after_visibility(vis: &ast::Visibility, default_span: Span) -> BytePos {
    match vis.node {
        ast::VisibilityKind::Crate(..) | ast::VisibilityKind::Restricted { .. } => vis.span.hi(),
        _ => default_span.lo(),
    }
}

// Format tuple or struct without any fields. We need to make sure that the comments
// inside the delimiters are preserved.
fn format_empty_struct_or_tuple(
    context: &RewriteContext,
    span: Span,
    offset: Indent,
    result: &mut String,
    opener: &str,
    closer: &str,
) {
    // 3 = " {}" or "();"
    let used_width = last_line_used_width(&result, offset.width()) + 3;
    if used_width > context.config.max_width() {
        result.push_str(&offset.to_string_with_newline(context.config))
    }
    result.push_str(opener);
    match rewrite_missing_comment(span, Shape::indented(offset, context.config), context) {
        Some(ref s) if s.is_empty() => (),
        Some(ref s) => {
            if !is_single_line(s) || first_line_contains_single_line_comment(s) {
                let nested_indent_str = offset
                    .block_indent(context.config)
                    .to_string_with_newline(context.config);
                result.push_str(&nested_indent_str);
            }
            result.push_str(s);
            if last_line_contains_single_line_comment(s) {
                result.push_str(&offset.to_string_with_newline(context.config));
            }
        }
        None => result.push_str(context.snippet(span)),
    }
    result.push_str(closer);
}

fn format_tuple_struct(
    context: &RewriteContext,
    struct_parts: &StructParts,
    fields: &[ast::StructField],
    offset: Indent,
) -> Option<String> {
    let mut result = String::with_capacity(1024);
    let span = struct_parts.span;

    let header_str = struct_parts.format_header();
    result.push_str(&header_str);

    let body_lo = if fields.is_empty() {
        let lo = get_bytepos_after_visibility(struct_parts.vis, span);
        context
            .snippet_provider
            .span_after(mk_sp(lo, span.hi()), "(")
    } else {
        fields[0].span.lo()
    };
    let body_hi = if fields.is_empty() {
        context
            .snippet_provider
            .span_after(mk_sp(body_lo, span.hi()), ")")
    } else {
        // This is a dirty hack to work around a missing `)` from the span of the last field.
        let last_arg_span = fields[fields.len() - 1].span;
        if context.snippet(last_arg_span).ends_with(')') {
            last_arg_span.hi()
        } else {
            context
                .snippet_provider
                .span_after(mk_sp(last_arg_span.hi(), span.hi()), ")")
        }
    };

    let where_clause_str = match struct_parts.generics {
        Some(generics) => {
            let budget = context.budget(last_line_width(&header_str));
            let shape = Shape::legacy(budget, offset);
            let g_span = mk_sp(span.lo(), body_lo);
            let generics_str = rewrite_generics(context, "", generics, shape, g_span)?;
            result.push_str(&generics_str);

            let where_budget = context.budget(last_line_width(&result));
            let option = WhereClauseOption::new(true, false);
            rewrite_where_clause(
                context,
                &generics.where_clause,
                context.config.brace_style(),
                Shape::legacy(where_budget, offset.block_only()),
                Density::Compressed,
                ";",
                None,
                body_hi,
                option,
                false,
            )?
        }
        None => "".to_owned(),
    };

    if fields.is_empty() {
        let body_hi = context
            .snippet_provider
            .span_before(mk_sp(body_lo, span.hi()), ")");
        let inner_span = mk_sp(body_lo, body_hi);
        format_empty_struct_or_tuple(context, inner_span, offset, &mut result, "(", ")");
    } else {
        let shape = Shape::indented(offset, context.config).sub_width(1)?;
        let fields = &fields.iter().collect::<Vec<_>>();
        result = overflow::rewrite_with_parens(
            context,
            &result,
            fields,
            shape,
            span,
            context.config.width_heuristics().fn_call_width,
            None,
        )?;
    }

    if !where_clause_str.is_empty() && !where_clause_str.contains('\n')
        && (result.contains('\n')
            || offset.block_indent + result.len() + where_clause_str.len() + 1
                > context.config.max_width())
    {
        // We need to put the where clause on a new line, but we didn't
        // know that earlier, so the where clause will not be indented properly.
        result.push('\n');
        result
            .push_str(&(offset.block_only() + (context.config.tab_spaces() - 1))
                .to_string(context.config));
    }
    result.push_str(&where_clause_str);

    Some(result)
}

pub fn rewrite_type_alias(
    context: &RewriteContext,
    indent: Indent,
    ident: ast::Ident,
    ty: &ast::Ty,
    generics: &ast::Generics,
    vis: &ast::Visibility,
    span: Span,
) -> Option<String> {
    let mut result = String::with_capacity(128);

    result.push_str(&format_visibility(vis));
    result.push_str("type ");

    // 2 = `= `
    let g_shape = Shape::indented(indent, context.config)
        .offset_left(result.len())?
        .sub_width(2)?;
    let g_span = mk_sp(
        context.snippet_provider.span_after(span, "type"),
        ty.span.lo(),
    );
    let generics_str = rewrite_generics(context, &ident.to_string(), generics, g_shape, g_span)?;
    result.push_str(&generics_str);

    let where_budget = context.budget(last_line_width(&result));
    let option = WhereClauseOption::snuggled(&result);
    let where_clause_str = rewrite_where_clause(
        context,
        &generics.where_clause,
        context.config.brace_style(),
        Shape::legacy(where_budget, indent),
        Density::Vertical,
        "=",
        Some(span.hi()),
        generics.span.hi(),
        option,
        false,
    )?;
    result.push_str(&where_clause_str);
    if where_clause_str.is_empty() {
        result.push_str(" =");
    } else {
        result.push_str(&format!(
            "{}=",
            indent.to_string_with_newline(context.config)
        ));
    }

    // 1 = ";"
    let ty_shape = Shape::indented(indent, context.config).sub_width(1)?;
    rewrite_assign_rhs(context, result, ty, ty_shape).map(|s| s + ";")
}

fn type_annotation_spacing(config: &Config) -> (&str, &str) {
    (
        if config.space_before_colon() { " " } else { "" },
        if config.space_after_colon() { " " } else { "" },
    )
}

pub fn rewrite_struct_field_prefix(
    context: &RewriteContext,
    field: &ast::StructField,
) -> Option<String> {
    let vis = format_visibility(&field.vis);
    let type_annotation_spacing = type_annotation_spacing(context.config);
    Some(match field.ident {
        Some(name) => format!("{}{}{}:", vis, name, type_annotation_spacing.0),
        None => format!("{}", vis),
    })
}

impl Rewrite for ast::StructField {
    fn rewrite(&self, context: &RewriteContext, shape: Shape) -> Option<String> {
        rewrite_struct_field(context, self, shape, 0)
    }
}

pub fn rewrite_struct_field(
    context: &RewriteContext,
    field: &ast::StructField,
    shape: Shape,
    lhs_max_width: usize,
) -> Option<String> {
    if contains_skip(&field.attrs) {
        return Some(context.snippet(field.span()).to_owned());
    }

    let type_annotation_spacing = type_annotation_spacing(context.config);
    let prefix = rewrite_struct_field_prefix(context, field)?;

    let attrs_str = field.attrs.rewrite(context, shape)?;
    let attrs_extendable = field.ident.is_none() && is_attributes_extendable(&attrs_str);
    let missing_span = if field.attrs.is_empty() {
        mk_sp(field.span.lo(), field.span.lo())
    } else {
        mk_sp(field.attrs.last().unwrap().span.hi(), field.span.lo())
    };
    let mut spacing = String::from(if field.ident.is_some() {
        type_annotation_spacing.1
    } else {
        ""
    });
    // Try to put everything on a single line.
    let attr_prefix = combine_strs_with_missing_comments(
        context,
        &attrs_str,
        &prefix,
        missing_span,
        shape,
        attrs_extendable,
    )?;
    let overhead = last_line_width(&attr_prefix);
    let lhs_offset = lhs_max_width.checked_sub(overhead).unwrap_or(0);
    for _ in 0..lhs_offset {
        spacing.push(' ');
    }
    // In this extreme case we will be missing a space betweeen an attribute and a field.
    if prefix.is_empty() && !attrs_str.is_empty() && attrs_extendable && spacing.is_empty() {
        spacing.push(' ');
    }
    let orig_ty = shape
        .offset_left(overhead + spacing.len())
        .and_then(|ty_shape| field.ty.rewrite(context, ty_shape));
    if let Some(ref ty) = orig_ty {
        if !ty.contains('\n') {
            return Some(attr_prefix + &spacing + ty);
        }
    }

    let is_prefix_empty = prefix.is_empty();
    // We must use multiline. We are going to put attributes and a field on different lines.
    let field_str = rewrite_assign_rhs(context, prefix, &*field.ty, shape)?;
    // Remove a leading white-space from `rewrite_assign_rhs()` when rewriting a tuple struct.
    let field_str = if is_prefix_empty {
        field_str.trim_left()
    } else {
        &field_str
    };
    combine_strs_with_missing_comments(context, &attrs_str, field_str, missing_span, shape, false)
}

pub struct StaticParts<'a> {
    prefix: &'a str,
    vis: &'a ast::Visibility,
    ident: ast::Ident,
    ty: &'a ast::Ty,
    mutability: ast::Mutability,
    expr_opt: Option<&'a ptr::P<ast::Expr>>,
    defaultness: Option<ast::Defaultness>,
    span: Span,
}

impl<'a> StaticParts<'a> {
    pub fn from_item(item: &'a ast::Item) -> Self {
        let (prefix, ty, mutability, expr) = match item.node {
            ast::ItemKind::Static(ref ty, mutability, ref expr) => ("static", ty, mutability, expr),
            ast::ItemKind::Const(ref ty, ref expr) => {
                ("const", ty, ast::Mutability::Immutable, expr)
            }
            _ => unreachable!(),
        };
        StaticParts {
            prefix,
            vis: &item.vis,
            ident: item.ident,
            ty,
            mutability,
            expr_opt: Some(expr),
            defaultness: None,
            span: item.span,
        }
    }

    pub fn from_trait_item(ti: &'a ast::TraitItem) -> Self {
        let (ty, expr_opt) = match ti.node {
            ast::TraitItemKind::Const(ref ty, ref expr_opt) => (ty, expr_opt),
            _ => unreachable!(),
        };
        StaticParts {
            prefix: "const",
            vis: &DEFAULT_VISIBILITY,
            ident: ti.ident,
            ty,
            mutability: ast::Mutability::Immutable,
            expr_opt: expr_opt.as_ref(),
            defaultness: None,
            span: ti.span,
        }
    }

    pub fn from_impl_item(ii: &'a ast::ImplItem) -> Self {
        let (ty, expr) = match ii.node {
            ast::ImplItemKind::Const(ref ty, ref expr) => (ty, expr),
            _ => unreachable!(),
        };
        StaticParts {
            prefix: "const",
            vis: &ii.vis,
            ident: ii.ident,
            ty,
            mutability: ast::Mutability::Immutable,
            expr_opt: Some(expr),
            defaultness: Some(ii.defaultness),
            span: ii.span,
        }
    }
}

fn rewrite_static(
    context: &RewriteContext,
    static_parts: &StaticParts,
    offset: Indent,
) -> Option<String> {
    let colon = colon_spaces(
        context.config.space_before_colon(),
        context.config.space_after_colon(),
    );
    let mut prefix = format!(
        "{}{}{} {}{}{}",
        format_visibility(static_parts.vis),
        static_parts.defaultness.map_or("", format_defaultness),
        static_parts.prefix,
        format_mutability(static_parts.mutability),
        static_parts.ident,
        colon,
    );
    // 2 = " =".len()
    let ty_shape =
        Shape::indented(offset.block_only(), context.config).offset_left(prefix.len() + 2)?;
    let ty_str = match static_parts.ty.rewrite(context, ty_shape) {
        Some(ty_str) => ty_str,
        None => {
            if prefix.ends_with(' ') {
                prefix.pop();
            }
            let nested_indent = offset.block_indent(context.config);
            let nested_shape = Shape::indented(nested_indent, context.config);
            let ty_str = static_parts.ty.rewrite(context, nested_shape)?;
            format!(
                "{}{}",
                nested_indent.to_string_with_newline(context.config),
                ty_str
            )
        }
    };

    if let Some(expr) = static_parts.expr_opt {
        let lhs = format!("{}{} =", prefix, ty_str);
        // 1 = ;
        let remaining_width = context.budget(offset.block_indent + 1);
        rewrite_assign_rhs(
            context,
            lhs,
            &**expr,
            Shape::legacy(remaining_width, offset.block_only()),
        ).and_then(|res| recover_comment_removed(res, static_parts.span, context))
            .map(|s| if s.ends_with(';') { s } else { s + ";" })
    } else {
        Some(format!("{}{};", prefix, ty_str))
    }
}

pub fn rewrite_associated_type(
    ident: ast::Ident,
    ty_opt: Option<&ptr::P<ast::Ty>>,
    ty_param_bounds_opt: Option<&ast::TyParamBounds>,
    context: &RewriteContext,
    indent: Indent,
) -> Option<String> {
    let prefix = format!("type {}", ident);

    let type_bounds_str = if let Some(bounds) = ty_param_bounds_opt {
        if bounds.is_empty() {
            String::new()
        } else {
            // 2 = ": ".len()
            let shape = Shape::indented(indent, context.config).offset_left(prefix.len() + 2)?;
            bounds.rewrite(context, shape).map(|s| format!(": {}", s))?
        }
    } else {
        String::new()
    };

    if let Some(ty) = ty_opt {
        // 1 = `;`
        let shape = Shape::indented(indent, context.config).sub_width(1)?;
        let lhs = format!("{}{} =", prefix, type_bounds_str);
        rewrite_assign_rhs(context, lhs, &**ty, shape).map(|s| s + ";")
    } else {
        Some(format!("{}{};", prefix, type_bounds_str))
    }
}

pub fn rewrite_associated_impl_type(
    ident: ast::Ident,
    defaultness: ast::Defaultness,
    ty_opt: Option<&ptr::P<ast::Ty>>,
    ty_param_bounds_opt: Option<&ast::TyParamBounds>,
    context: &RewriteContext,
    indent: Indent,
) -> Option<String> {
    let result = rewrite_associated_type(ident, ty_opt, ty_param_bounds_opt, context, indent)?;

    match defaultness {
        ast::Defaultness::Default => Some(format!("default {}", result)),
        _ => Some(result),
    }
}

impl Rewrite for ast::FunctionRetTy {
    fn rewrite(&self, context: &RewriteContext, shape: Shape) -> Option<String> {
        match *self {
            ast::FunctionRetTy::Default(_) => Some(String::new()),
            ast::FunctionRetTy::Ty(ref ty) => {
                let inner_width = shape.width.checked_sub(3)?;
                ty.rewrite(context, Shape::legacy(inner_width, shape.indent + 3))
                    .map(|r| format!("-> {}", r))
            }
        }
    }
}

fn is_empty_infer(context: &RewriteContext, ty: &ast::Ty) -> bool {
    match ty.node {
        ast::TyKind::Infer => {
            let original = context.snippet(ty.span);
            original != "_"
        }
        _ => false,
    }
}

impl Rewrite for ast::Arg {
    fn rewrite(&self, context: &RewriteContext, shape: Shape) -> Option<String> {
        if is_named_arg(self) {
            let mut result = self.pat
                .rewrite(context, Shape::legacy(shape.width, shape.indent))?;

            if !is_empty_infer(context, &*self.ty) {
                if context.config.space_before_colon() {
                    result.push_str(" ");
                }
                result.push_str(":");
                if context.config.space_after_colon() {
                    result.push_str(" ");
                }
                let overhead = last_line_width(&result);
                let max_width = shape.width.checked_sub(overhead)?;
                let ty_str = self.ty
                    .rewrite(context, Shape::legacy(max_width, shape.indent))?;
                result.push_str(&ty_str);
            }

            Some(result)
        } else {
            self.ty.rewrite(context, shape)
        }
    }
}

fn rewrite_explicit_self(
    explicit_self: &ast::ExplicitSelf,
    args: &[ast::Arg],
    context: &RewriteContext,
) -> Option<String> {
    match explicit_self.node {
        ast::SelfKind::Region(lt, m) => {
            let mut_str = format_mutability(m);
            match lt {
                Some(ref l) => {
                    let lifetime_str = l.rewrite(
                        context,
                        Shape::legacy(context.config.max_width(), Indent::empty()),
                    )?;
                    Some(format!("&{} {}self", lifetime_str, mut_str))
                }
                None => Some(format!("&{}self", mut_str)),
            }
        }
        ast::SelfKind::Explicit(ref ty, _) => {
            assert!(!args.is_empty(), "&[ast::Arg] shouldn't be empty.");

            let mutability = explicit_self_mutability(&args[0]);
            let type_str = ty.rewrite(
                context,
                Shape::legacy(context.config.max_width(), Indent::empty()),
            )?;

            Some(format!(
                "{}self: {}",
                format_mutability(mutability),
                type_str
            ))
        }
        ast::SelfKind::Value(_) => {
            assert!(!args.is_empty(), "&[ast::Arg] shouldn't be empty.");

            let mutability = explicit_self_mutability(&args[0]);

            Some(format!("{}self", format_mutability(mutability)))
        }
    }
}

// Hacky solution caused by absence of `Mutability` in `SelfValue` and
// `SelfExplicit` variants of `ast::ExplicitSelf_`.
fn explicit_self_mutability(arg: &ast::Arg) -> ast::Mutability {
    if let ast::PatKind::Ident(ast::BindingMode::ByValue(mutability), _, _) = arg.pat.node {
        mutability
    } else {
        unreachable!()
    }
}

pub fn span_lo_for_arg(arg: &ast::Arg) -> BytePos {
    if is_named_arg(arg) {
        arg.pat.span.lo()
    } else {
        arg.ty.span.lo()
    }
}

pub fn span_hi_for_arg(context: &RewriteContext, arg: &ast::Arg) -> BytePos {
    match arg.ty.node {
        ast::TyKind::Infer if context.snippet(arg.ty.span) == "_" => arg.ty.span.hi(),
        ast::TyKind::Infer if is_named_arg(arg) => arg.pat.span.hi(),
        _ => arg.ty.span.hi(),
    }
}

pub fn is_named_arg(arg: &ast::Arg) -> bool {
    if let ast::PatKind::Ident(_, ident, _) = arg.pat.node {
        ident != symbol::keywords::Invalid.ident()
    } else {
        true
    }
}

// Return type is (result, force_new_line_for_brace)
fn rewrite_fn_base(
    context: &RewriteContext,
    indent: Indent,
    ident: ast::Ident,
    fn_sig: &FnSig,
    span: Span,
    newline_brace: bool,
    has_body: bool,
) -> Option<(String, bool)> {
    let mut force_new_line_for_brace = false;

    let where_clause = &fn_sig.generics.where_clause;

    let mut result = String::with_capacity(1024);
    result.push_str(&fn_sig.to_str(context));

    // fn foo
    result.push_str("fn ");

    // Generics.
    let overhead = if has_body && !newline_brace {
        // 4 = `() {`
        4
    } else {
        // 2 = `()`
        2
    };
    let used_width = last_line_used_width(&result, indent.width());
    let one_line_budget = context.budget(used_width + overhead);
    let shape = Shape {
        width: one_line_budget,
        indent,
        offset: used_width,
    };
    let fd = fn_sig.decl;
    let g_span = mk_sp(span.lo(), fd.output.span().lo());
    let generics_str =
        rewrite_generics(context, &ident.to_string(), fn_sig.generics, shape, g_span)?;
    result.push_str(&generics_str);

    let snuggle_angle_bracket = generics_str
        .lines()
        .last()
        .map_or(false, |l| l.trim_left().len() == 1);

    // Note that the width and indent don't really matter, we'll re-layout the
    // return type later anyway.
    let ret_str = fd.output
        .rewrite(context, Shape::indented(indent, context.config))?;

    let multi_line_ret_str = ret_str.contains('\n');
    let ret_str_len = if multi_line_ret_str { 0 } else { ret_str.len() };

    // Args.
    let (one_line_budget, multi_line_budget, mut arg_indent) = compute_budgets_for_args(
        context,
        &result,
        indent,
        ret_str_len,
        newline_brace,
        has_body,
        multi_line_ret_str,
    )?;

    debug!(
        "rewrite_fn_base: one_line_budget: {}, multi_line_budget: {}, arg_indent: {:?}",
        one_line_budget, multi_line_budget, arg_indent
    );

    // Check if vertical layout was forced.
    if one_line_budget == 0 {
        if snuggle_angle_bracket {
            result.push('(');
        } else {
            result.push_str("(");
            if context.config.indent_style() == IndentStyle::Visual {
                result.push_str(&arg_indent.to_string_with_newline(context.config));
            }
        }
    } else {
        result.push('(');
    }
    if context.config.spaces_within_parens_and_brackets() && !fd.inputs.is_empty()
        && result.ends_with('(')
    {
        result.push(' ')
    }

    // Skip `pub(crate)`.
    let lo_after_visibility = get_bytepos_after_visibility(&fn_sig.visibility, span);
    // A conservative estimation, to goal is to be over all parens in generics
    let args_start = fn_sig
        .generics
        .params
        .iter()
        .last()
        .map_or(lo_after_visibility, |param| param.span().hi());
    let args_end = if fd.inputs.is_empty() {
        context
            .snippet_provider
            .span_after(mk_sp(args_start, span.hi()), ")")
    } else {
        let last_span = mk_sp(fd.inputs[fd.inputs.len() - 1].span().hi(), span.hi());
        context.snippet_provider.span_after(last_span, ")")
    };
    let args_span = mk_sp(
        context
            .snippet_provider
            .span_after(mk_sp(args_start, span.hi()), "("),
        args_end,
    );
    let arg_str = rewrite_args(
        context,
        &fd.inputs,
        fd.get_self().as_ref(),
        one_line_budget,
        multi_line_budget,
        indent,
        arg_indent,
        args_span,
        fd.variadic,
        generics_str.contains('\n'),
    )?;

    let put_args_in_block = match context.config.indent_style() {
        IndentStyle::Block => arg_str.contains('\n') || arg_str.len() > one_line_budget,
        _ => false,
    } && !fd.inputs.is_empty();

    let mut args_last_line_contains_comment = false;
    if put_args_in_block {
        arg_indent = indent.block_indent(context.config);
        result.push_str(&arg_indent.to_string_with_newline(context.config));
        result.push_str(&arg_str);
        result.push_str(&indent.to_string_with_newline(context.config));
        result.push(')');
    } else {
        result.push_str(&arg_str);
        let used_width = last_line_used_width(&result, indent.width()) + first_line_width(&ret_str);
        // Put the closing brace on the next line if it overflows the max width.
        // 1 = `)`
        if fd.inputs.is_empty() && used_width + 1 > context.config.max_width() {
            result.push('\n');
        }
        if context.config.spaces_within_parens_and_brackets() && !fd.inputs.is_empty() {
            result.push(' ')
        }
        // If the last line of args contains comment, we cannot put the closing paren
        // on the same line.
        if arg_str
            .lines()
            .last()
            .map_or(false, |last_line| last_line.contains("//"))
        {
            args_last_line_contains_comment = true;
            result.push_str(&arg_indent.to_string_with_newline(context.config));
        }
        result.push(')');
    }

    // Return type.
    if let ast::FunctionRetTy::Ty(..) = fd.output {
        let ret_should_indent = match context.config.indent_style() {
            // If our args are block layout then we surely must have space.
            IndentStyle::Block if put_args_in_block || fd.inputs.is_empty() => false,
            _ if args_last_line_contains_comment => false,
            _ if result.contains('\n') || multi_line_ret_str => true,
            _ => {
                // If the return type would push over the max width, then put the return type on
                // a new line. With the +1 for the signature length an additional space between
                // the closing parenthesis of the argument and the arrow '->' is considered.
                let mut sig_length = result.len() + indent.width() + ret_str_len + 1;

                // If there is no where clause, take into account the space after the return type
                // and the brace.
                if where_clause.predicates.is_empty() {
                    sig_length += 2;
                }

                sig_length > context.config.max_width()
            }
        };
        let ret_indent = if ret_should_indent {
            let indent = if arg_str.is_empty() {
                // Aligning with non-existent args looks silly.
                force_new_line_for_brace = true;
                indent + 4
            } else {
                // FIXME: we might want to check that using the arg indent
                // doesn't blow our budget, and if it does, then fallback to
                // the where clause indent.
                arg_indent
            };

            result.push_str(&indent.to_string_with_newline(context.config));
            indent
        } else {
            result.push(' ');
            Indent::new(indent.block_indent, last_line_width(&result))
        };

        if multi_line_ret_str || ret_should_indent {
            // Now that we know the proper indent and width, we need to
            // re-layout the return type.
            let ret_str = fd.output
                .rewrite(context, Shape::indented(ret_indent, context.config))?;
            result.push_str(&ret_str);
        } else {
            result.push_str(&ret_str);
        }

        // Comment between return type and the end of the decl.
        let snippet_lo = fd.output.span().hi();
        if where_clause.predicates.is_empty() {
            let snippet_hi = span.hi();
            let snippet = context.snippet(mk_sp(snippet_lo, snippet_hi));
            // Try to preserve the layout of the original snippet.
            let original_starts_with_newline = snippet
                .find(|c| c != ' ')
                .map_or(false, |i| starts_with_newline(&snippet[i..]));
            let original_ends_with_newline = snippet
                .rfind(|c| c != ' ')
                .map_or(false, |i| snippet[i..].ends_with('\n'));
            let snippet = snippet.trim();
            if !snippet.is_empty() {
                result.push(if original_starts_with_newline {
                    '\n'
                } else {
                    ' '
                });
                result.push_str(snippet);
                if original_ends_with_newline {
                    force_new_line_for_brace = true;
                }
            }
        }
    }

    let pos_before_where = match fd.output {
        ast::FunctionRetTy::Default(..) => args_span.hi(),
        ast::FunctionRetTy::Ty(ref ty) => ty.span.hi(),
    };

    let is_args_multi_lined = arg_str.contains('\n');

    let option = WhereClauseOption::new(!has_body, put_args_in_block && ret_str.is_empty());
    let where_clause_str = rewrite_where_clause(
        context,
        where_clause,
        context.config.brace_style(),
        Shape::indented(indent, context.config),
        Density::Tall,
        "{",
        Some(span.hi()),
        pos_before_where,
        option,
        is_args_multi_lined,
    )?;
    // If there are neither where clause nor return type, we may be missing comments between
    // args and `{`.
    if where_clause_str.is_empty() {
        if let ast::FunctionRetTy::Default(ret_span) = fd.output {
            match recover_missing_comment_in_span(
                mk_sp(args_span.hi(), ret_span.hi()),
                shape,
                context,
                last_line_width(&result),
            ) {
                Some(ref missing_comment) if !missing_comment.is_empty() => {
                    result.push_str(missing_comment);
                    force_new_line_for_brace = true;
                }
                _ => (),
            }
        }
    }

    result.push_str(&where_clause_str);

    force_new_line_for_brace |= last_line_contains_single_line_comment(&result);
    force_new_line_for_brace |= is_args_multi_lined && context.config.where_single_line();
    Some((result, force_new_line_for_brace))
}

#[derive(Copy, Clone)]
struct WhereClauseOption {
    suppress_comma: bool, // Force no trailing comma
    snuggle: bool,        // Do not insert newline before `where`
    compress_where: bool, // Try single line where clause instead of vertical layout
}

impl WhereClauseOption {
    pub fn new(suppress_comma: bool, snuggle: bool) -> WhereClauseOption {
        WhereClauseOption {
            suppress_comma,
            snuggle,
            compress_where: false,
        }
    }

    pub fn snuggled(current: &str) -> WhereClauseOption {
        WhereClauseOption {
            suppress_comma: false,
            snuggle: trimmed_last_line_width(current) == 1,
            compress_where: false,
        }
    }
}

fn rewrite_args(
    context: &RewriteContext,
    args: &[ast::Arg],
    explicit_self: Option<&ast::ExplicitSelf>,
    one_line_budget: usize,
    multi_line_budget: usize,
    indent: Indent,
    arg_indent: Indent,
    span: Span,
    variadic: bool,
    generics_str_contains_newline: bool,
) -> Option<String> {
    let mut arg_item_strs = args.iter()
        .map(|arg| arg.rewrite(context, Shape::legacy(multi_line_budget, arg_indent)))
        .collect::<Option<Vec<_>>>()?;

    // Account for sugary self.
    // FIXME: the comment for the self argument is dropped. This is blocked
    // on rust issue #27522.
    let min_args = explicit_self
        .and_then(|explicit_self| rewrite_explicit_self(explicit_self, args, context))
        .map_or(1, |self_str| {
            arg_item_strs[0] = self_str;
            2
        });

    // Comments between args.
    let mut arg_items = Vec::new();
    if min_args == 2 {
        arg_items.push(ListItem::from_str(""));
    }

    // FIXME(#21): if there are no args, there might still be a comment, but
    // without spans for the comment or parens, there is no chance of
    // getting it right. You also don't get to put a comment on self, unless
    // it is explicit.
    if args.len() >= min_args || variadic {
        let comment_span_start = if min_args == 2 {
            let second_arg_start = if arg_has_pattern(&args[1]) {
                args[1].pat.span.lo()
            } else {
                args[1].ty.span.lo()
            };
            let reduced_span = mk_sp(span.lo(), second_arg_start);

            context.snippet_provider.span_after_last(reduced_span, ",")
        } else {
            span.lo()
        };

        enum ArgumentKind<'a> {
            Regular(&'a ast::Arg),
            Variadic(BytePos),
        }

        let variadic_arg = if variadic {
            let variadic_span = mk_sp(args.last().unwrap().ty.span.hi(), span.hi());
            let variadic_start =
                context.snippet_provider.span_after(variadic_span, "...") - BytePos(3);
            Some(ArgumentKind::Variadic(variadic_start))
        } else {
            None
        };

        let more_items = itemize_list(
            context.snippet_provider,
            args[min_args - 1..]
                .iter()
                .map(ArgumentKind::Regular)
                .chain(variadic_arg),
            ")",
            ",",
            |arg| match *arg {
                ArgumentKind::Regular(arg) => span_lo_for_arg(arg),
                ArgumentKind::Variadic(start) => start,
            },
            |arg| match *arg {
                ArgumentKind::Regular(arg) => arg.ty.span.hi(),
                ArgumentKind::Variadic(start) => start + BytePos(3),
            },
            |arg| match *arg {
                ArgumentKind::Regular(..) => None,
                ArgumentKind::Variadic(..) => Some("...".to_owned()),
            },
            comment_span_start,
            span.hi(),
            false,
        );

        arg_items.extend(more_items);
    }

    let fits_in_one_line = !generics_str_contains_newline
        && (arg_items.is_empty()
            || arg_items.len() == 1 && arg_item_strs[0].len() <= one_line_budget);

    for (item, arg) in arg_items.iter_mut().zip(arg_item_strs) {
        item.item = Some(arg);
    }

    let last_line_ends_with_comment = arg_items
        .iter()
        .last()
        .and_then(|item| item.post_comment.as_ref())
        .map_or(false, |s| s.trim().starts_with("//"));

    let (indent, trailing_comma) = match context.config.indent_style() {
        IndentStyle::Block if fits_in_one_line => {
            (indent.block_indent(context.config), SeparatorTactic::Never)
        }
        IndentStyle::Block => (
            indent.block_indent(context.config),
            context.config.trailing_comma(),
        ),
        IndentStyle::Visual if last_line_ends_with_comment => {
            (arg_indent, context.config.trailing_comma())
        }
        IndentStyle::Visual => (arg_indent, SeparatorTactic::Never),
    };

    let tactic = definitive_tactic(
        &arg_items,
        context.config.fn_args_density().to_list_tactic(),
        Separator::Comma,
        one_line_budget,
    );
    let budget = match tactic {
        DefinitiveListTactic::Horizontal => one_line_budget,
        _ => multi_line_budget,
    };

    debug!("rewrite_args: budget: {}, tactic: {:?}", budget, tactic);

    let fmt = ListFormatting {
        tactic,
        separator: ",",
        trailing_separator: if variadic {
            SeparatorTactic::Never
        } else {
            trailing_comma
        },
        separator_place: SeparatorPlace::Back,
        shape: Shape::legacy(budget, indent),
        ends_with_newline: tactic.ends_with_newline(context.config.indent_style()),
        preserve_newline: true,
        config: context.config,
    };

    write_list(&arg_items, &fmt)
}

fn arg_has_pattern(arg: &ast::Arg) -> bool {
    if let ast::PatKind::Ident(_, ident, _) = arg.pat.node {
        ident != symbol::keywords::Invalid.ident()
    } else {
        true
    }
}

fn compute_budgets_for_args(
    context: &RewriteContext,
    result: &str,
    indent: Indent,
    ret_str_len: usize,
    newline_brace: bool,
    has_braces: bool,
    force_vertical_layout: bool,
) -> Option<((usize, usize, Indent))> {
    debug!(
        "compute_budgets_for_args {} {:?}, {}, {}",
        result.len(),
        indent,
        ret_str_len,
        newline_brace
    );
    // Try keeping everything on the same line.
    if !result.contains('\n') && !force_vertical_layout {
        // 2 = `()`, 3 = `() `, space is before ret_string.
        let overhead = if ret_str_len == 0 { 2 } else { 3 };
        let mut used_space = indent.width() + result.len() + ret_str_len + overhead;
        if has_braces {
            if !newline_brace {
                // 2 = `{}`
                used_space += 2;
            }
        } else {
            // 1 = `;`
            used_space += 1;
        }
        let one_line_budget = context.budget(used_space);

        if one_line_budget > 0 {
            // 4 = "() {".len()
            let (indent, multi_line_budget) = match context.config.indent_style() {
                IndentStyle::Block => {
                    let indent = indent.block_indent(context.config);
                    (indent, context.budget(indent.width() + 1))
                }
                IndentStyle::Visual => {
                    let indent = indent + result.len() + 1;
                    let multi_line_overhead = indent.width() + if newline_brace { 2 } else { 4 };
                    (indent, context.budget(multi_line_overhead))
                }
            };

            return Some((one_line_budget, multi_line_budget, indent));
        }
    }

    // Didn't work. we must force vertical layout and put args on a newline.
    let new_indent = indent.block_indent(context.config);
    let used_space = match context.config.indent_style() {
        // 1 = `,`
        IndentStyle::Block => new_indent.width() + 1,
        // Account for `)` and possibly ` {`.
        IndentStyle::Visual => new_indent.width() + if ret_str_len == 0 { 1 } else { 3 },
    };
    Some((0, context.budget(used_space), new_indent))
}

fn newline_for_brace(config: &Config, where_clause: &ast::WhereClause) -> bool {
    let predicate_count = where_clause.predicates.len();

    if config.where_single_line() && predicate_count == 1 {
        return false;
    }
    let brace_style = config.brace_style();

    brace_style == BraceStyle::AlwaysNextLine
        || (brace_style == BraceStyle::SameLineWhere && predicate_count > 0)
}

fn rewrite_generics(
    context: &RewriteContext,
    ident: &str,
    generics: &ast::Generics,
    shape: Shape,
    span: Span,
) -> Option<String> {
    // FIXME: convert bounds to where clauses where they get too big or if
    // there is a where clause at all.

    if generics.params.is_empty() {
        return Some(ident.to_owned());
    }

    let params = &generics.params.iter().map(|e| &*e).collect::<Vec<_>>();
    overflow::rewrite_with_angle_brackets(context, ident, params, shape, span)
}

pub fn generics_shape_from_config(config: &Config, shape: Shape, offset: usize) -> Option<Shape> {
    match config.indent_style() {
        IndentStyle::Visual => shape.visual_indent(1 + offset).sub_width(offset + 2),
        IndentStyle::Block => {
            // 1 = ","
            shape
                .block()
                .block_indent(config.tab_spaces())
                .with_max_width(config)
                .sub_width(1)
        }
    }
}

fn rewrite_where_clause_rfc_style(
    context: &RewriteContext,
    where_clause: &ast::WhereClause,
    shape: Shape,
    terminator: &str,
    span_end: Option<BytePos>,
    span_end_before_where: BytePos,
    where_clause_option: WhereClauseOption,
    is_args_multi_line: bool,
) -> Option<String> {
    let block_shape = shape.block().with_max_width(context.config);

    let (span_before, span_after) =
        missing_span_before_after_where(span_end_before_where, where_clause);
    let (comment_before, comment_after) =
        rewrite_comments_before_after_where(context, span_before, span_after, shape)?;

    let starting_newline = if where_clause_option.snuggle && comment_before.is_empty() {
        Cow::from(" ")
    } else {
        block_shape.indent.to_string_with_newline(context.config)
    };

    let clause_shape = block_shape.block_left(context.config.tab_spaces())?;
    // 1 = `,`
    let clause_shape = clause_shape.sub_width(1)?;
    // each clause on one line, trailing comma (except if suppress_comma)
    let span_start = where_clause.predicates[0].span().lo();
    // If we don't have the start of the next span, then use the end of the
    // predicates, but that means we miss comments.
    let len = where_clause.predicates.len();
    let end_of_preds = where_clause.predicates[len - 1].span().hi();
    let span_end = span_end.unwrap_or(end_of_preds);
    let items = itemize_list(
        context.snippet_provider,
        where_clause.predicates.iter(),
        terminator,
        ",",
        |pred| pred.span().lo(),
        |pred| pred.span().hi(),
        |pred| pred.rewrite(context, clause_shape),
        span_start,
        span_end,
        false,
    );
    let where_single_line = context.config.where_single_line() && len == 1 && !is_args_multi_line;
    let comma_tactic = if where_clause_option.suppress_comma || where_single_line {
        SeparatorTactic::Never
    } else {
        context.config.trailing_comma()
    };

    // shape should be vertical only and only if we have `where_single_line` option enabled
    // and the number of items of the where clause is equal to 1
    let shape_tactic = if where_single_line {
        DefinitiveListTactic::Horizontal
    } else {
        DefinitiveListTactic::Vertical
    };

    let fmt = ListFormatting {
        tactic: shape_tactic,
        separator: ",",
        trailing_separator: comma_tactic,
        separator_place: SeparatorPlace::Back,
        shape: clause_shape,
        ends_with_newline: true,
        preserve_newline: true,
        config: context.config,
    };
    let preds_str = write_list(&items.collect::<Vec<_>>(), &fmt)?;

    let comment_separator = |comment: &str, shape: Shape| {
        if comment.is_empty() {
            Cow::from("")
        } else {
            shape.indent.to_string_with_newline(context.config)
        }
    };
    let newline_before_where = comment_separator(&comment_before, shape);
    let newline_after_where = comment_separator(&comment_after, clause_shape);

    // 6 = `where `
    let clause_sep = if where_clause_option.compress_where && comment_before.is_empty()
        && comment_after.is_empty() && !preds_str.contains('\n')
        && 6 + preds_str.len() <= shape.width || where_single_line
    {
        Cow::from(" ")
    } else {
        clause_shape.indent.to_string_with_newline(context.config)
    };
    Some(format!(
        "{}{}{}where{}{}{}{}",
        starting_newline,
        comment_before,
        newline_before_where,
        newline_after_where,
        comment_after,
        clause_sep,
        preds_str
    ))
}

fn rewrite_where_clause(
    context: &RewriteContext,
    where_clause: &ast::WhereClause,
    brace_style: BraceStyle,
    shape: Shape,
    density: Density,
    terminator: &str,
    span_end: Option<BytePos>,
    span_end_before_where: BytePos,
    where_clause_option: WhereClauseOption,
    is_args_multi_line: bool,
) -> Option<String> {
    if where_clause.predicates.is_empty() {
        return Some(String::new());
    }

    if context.config.indent_style() == IndentStyle::Block {
        return rewrite_where_clause_rfc_style(
            context,
            where_clause,
            shape,
            terminator,
            span_end,
            span_end_before_where,
            where_clause_option,
            is_args_multi_line,
        );
    }

    let extra_indent = Indent::new(context.config.tab_spaces(), 0);

    let offset = match context.config.indent_style() {
        IndentStyle::Block => shape.indent + extra_indent.block_indent(context.config),
        // 6 = "where ".len()
        IndentStyle::Visual => shape.indent + extra_indent + 6,
    };
    // FIXME: if indent_style != Visual, then the budgets below might
    // be out by a char or two.

    let budget = context.config.max_width() - offset.width();
    let span_start = where_clause.predicates[0].span().lo();
    // If we don't have the start of the next span, then use the end of the
    // predicates, but that means we miss comments.
    let len = where_clause.predicates.len();
    let end_of_preds = where_clause.predicates[len - 1].span().hi();
    let span_end = span_end.unwrap_or(end_of_preds);
    let items = itemize_list(
        context.snippet_provider,
        where_clause.predicates.iter(),
        terminator,
        ",",
        |pred| pred.span().lo(),
        |pred| pred.span().hi(),
        |pred| pred.rewrite(context, Shape::legacy(budget, offset)),
        span_start,
        span_end,
        false,
    );
    let item_vec = items.collect::<Vec<_>>();
    // FIXME: we don't need to collect here
    let tactic = definitive_tactic(&item_vec, ListTactic::Vertical, Separator::Comma, budget);

    let mut comma_tactic = context.config.trailing_comma();
    // Kind of a hack because we don't usually have trailing commas in where clauses.
    if comma_tactic == SeparatorTactic::Vertical || where_clause_option.suppress_comma {
        comma_tactic = SeparatorTactic::Never;
    }

    let fmt = ListFormatting {
        tactic,
        separator: ",",
        trailing_separator: comma_tactic,
        separator_place: SeparatorPlace::Back,
        shape: Shape::legacy(budget, offset),
        ends_with_newline: tactic.ends_with_newline(context.config.indent_style()),
        preserve_newline: true,
        config: context.config,
    };
    let preds_str = write_list(&item_vec, &fmt)?;

    let end_length = if terminator == "{" {
        // If the brace is on the next line we don't need to count it otherwise it needs two
        // characters " {"
        match brace_style {
            BraceStyle::AlwaysNextLine | BraceStyle::SameLineWhere => 0,
            BraceStyle::PreferSameLine => 2,
        }
    } else if terminator == "=" {
        2
    } else {
        terminator.len()
    };
    if density == Density::Tall || preds_str.contains('\n')
        || shape.indent.width() + " where ".len() + preds_str.len() + end_length > shape.width
    {
        Some(format!(
            "\n{}where {}",
            (shape.indent + extra_indent).to_string(context.config),
            preds_str
        ))
    } else {
        Some(format!(" where {}", preds_str))
    }
}

fn missing_span_before_after_where(
    before_item_span_end: BytePos,
    where_clause: &ast::WhereClause,
) -> (Span, Span) {
    let missing_span_before = mk_sp(before_item_span_end, where_clause.span.lo());
    // 5 = `where`
    let pos_after_where = where_clause.span.lo() + BytePos(5);
    let missing_span_after = mk_sp(pos_after_where, where_clause.predicates[0].span().lo());
    (missing_span_before, missing_span_after)
}

fn rewrite_comments_before_after_where(
    context: &RewriteContext,
    span_before_where: Span,
    span_after_where: Span,
    shape: Shape,
) -> Option<(String, String)> {
    let before_comment = rewrite_missing_comment(span_before_where, shape, context)?;
    let after_comment = rewrite_missing_comment(
        span_after_where,
        shape.block_indent(context.config.tab_spaces()),
        context,
    )?;
    Some((before_comment, after_comment))
}

fn format_header(item_name: &str, ident: ast::Ident, vis: &ast::Visibility) -> String {
    format!("{}{}{}", format_visibility(vis), item_name, ident)
}

#[derive(PartialEq, Eq, Clone, Copy)]
enum BracePos {
    None,
    Auto,
    ForceSameLine,
}

fn format_generics(
    context: &RewriteContext,
    generics: &ast::Generics,
    brace_style: BraceStyle,
    brace_pos: BracePos,
    offset: Indent,
    span: Span,
    used_width: usize,
) -> Option<String> {
    let shape = Shape::legacy(context.budget(used_width + offset.width()), offset);
    let mut result = rewrite_generics(context, "", generics, shape, span)?;

    let same_line_brace = if !generics.where_clause.predicates.is_empty() || result.contains('\n') {
        let budget = context.budget(last_line_used_width(&result, offset.width()));
        let mut option = WhereClauseOption::snuggled(&result);
        if brace_pos == BracePos::None {
            option.suppress_comma = true;
        }
        // If the generics are not parameterized then generics.span.hi() == 0,
        // so we use span.lo(), which is the position after `struct Foo`.
        let span_end_before_where = if generics.is_parameterized() {
            generics.span.hi()
        } else {
            span.lo()
        };
        let where_clause_str = rewrite_where_clause(
            context,
            &generics.where_clause,
            brace_style,
            Shape::legacy(budget, offset.block_only()),
            Density::Tall,
            "{",
            Some(span.hi()),
            span_end_before_where,
            option,
            false,
        )?;
        result.push_str(&where_clause_str);
        brace_pos == BracePos::ForceSameLine || brace_style == BraceStyle::PreferSameLine
            || (generics.where_clause.predicates.is_empty()
                && trimmed_last_line_width(&result) == 1)
    } else {
        brace_pos == BracePos::ForceSameLine || trimmed_last_line_width(&result) == 1
            || brace_style != BraceStyle::AlwaysNextLine
    };
    if brace_pos == BracePos::None {
        return Some(result);
    }
    let total_used_width = last_line_used_width(&result, used_width);
    let remaining_budget = context.budget(total_used_width);
    // If the same line brace if forced, it indicates that we are rewriting an item with empty body,
    // and hence we take the closer into account as well for one line budget.
    // We assume that the closer has the same length as the opener.
    let overhead = if brace_pos == BracePos::ForceSameLine {
        // 3 = ` {}`
        3
    } else {
        // 2 = ` {`
        2
    };
    let forbid_same_line_brace = overhead > remaining_budget;
    if !forbid_same_line_brace && same_line_brace {
        result.push(' ');
    } else {
        result.push('\n');
        result.push_str(&offset.block_only().to_string(context.config));
    }
    result.push('{');

    Some(result)
}

impl Rewrite for ast::ForeignItem {
    fn rewrite(&self, context: &RewriteContext, shape: Shape) -> Option<String> {
        let attrs_str = self.attrs.rewrite(context, shape)?;
        // Drop semicolon or it will be interpreted as comment.
        // FIXME: this may be a faulty span from libsyntax.
        let span = mk_sp(self.span.lo(), self.span.hi() - BytePos(1));

        let item_str = match self.node {
            ast::ForeignItemKind::Fn(ref fn_decl, ref generics) => {
                rewrite_fn_base(
                    context,
                    shape.indent,
                    self.ident,
                    &FnSig::new(fn_decl, generics, self.vis.clone()),
                    span,
                    false,
                    false,
                ).map(|(s, _)| format!("{};", s))
            }
            ast::ForeignItemKind::Static(ref ty, is_mutable) => {
                // FIXME(#21): we're dropping potential comments in between the
                // function keywords here.
                let vis = format_visibility(&self.vis);
                let mut_str = if is_mutable { "mut " } else { "" };
                let prefix = format!("{}static {}{}:", vis, mut_str, self.ident);
                // 1 = ;
                rewrite_assign_rhs(context, prefix, &**ty, shape.sub_width(1)?).map(|s| s + ";")
            }
            ast::ForeignItemKind::Ty => {
                let vis = format_visibility(&self.vis);
                Some(format!("{}type {};", vis, self.ident))
            }
            ast::ForeignItemKind::Macro(ref mac) => {
                rewrite_macro(mac, None, context, shape, MacroPosition::Item)
            }
        }?;

        let missing_span = if self.attrs.is_empty() {
            mk_sp(self.span.lo(), self.span.lo())
        } else {
            mk_sp(self.attrs[self.attrs.len() - 1].span.hi(), self.span.lo())
        };
        combine_strs_with_missing_comments(
            context,
            &attrs_str,
            &item_str,
            missing_span,
            shape,
            false,
        )
    }
}

impl Rewrite for ast::GenericParam {
    fn rewrite(&self, context: &RewriteContext, shape: Shape) -> Option<String> {
        match *self {
            ast::GenericParam::Lifetime(ref lifetime_def) => lifetime_def.rewrite(context, shape),
            ast::GenericParam::Type(ref ty) => ty.rewrite(context, shape),
        }
    }
}

/// Rewrite an inline mod.
pub fn rewrite_mod(item: &ast::Item) -> String {
    let mut result = String::with_capacity(32);
    result.push_str(&*format_visibility(&item.vis));
    result.push_str("mod ");
    result.push_str(&item.ident.to_string());
    result.push(';');
    result
}

/// Rewrite `extern crate foo;` WITHOUT attributes.
pub fn rewrite_extern_crate(context: &RewriteContext, item: &ast::Item) -> Option<String> {
    assert!(is_extern_crate(item));
    let new_str = context.snippet(item.span);
    Some(if contains_comment(new_str) {
        new_str.to_owned()
    } else {
        let no_whitespace = &new_str.split_whitespace().collect::<Vec<&str>>().join(" ");
        String::from(&*Regex::new(r"\s;").unwrap().replace(no_whitespace, ";"))
    })
}

/// Returns true for `mod foo;`, false for `mod foo { .. }`.
pub fn is_mod_decl(item: &ast::Item) -> bool {
    match item.node {
        ast::ItemKind::Mod(ref m) => m.inner.hi() != item.span.hi(),
        _ => false,
    }
}

pub fn is_use_item(item: &ast::Item) -> bool {
    match item.node {
        ast::ItemKind::Use(_) => true,
        _ => false,
    }
}

pub fn is_extern_crate(item: &ast::Item) -> bool {
    match item.node {
        ast::ItemKind::ExternCrate(..) => true,
        _ => false,
    }
}<|MERGE_RESOLUTION|>--- conflicted
+++ resolved
@@ -37,17 +37,7 @@
 use shape::{Indent, Shape};
 use spanned::Spanned;
 use types::TraitTyParamBounds;
-<<<<<<< HEAD
-use utils::{
-    colon_spaces, contains_skip, first_line_width, format_abi, format_auto, format_constness,
-    format_defaultness, format_mutability, format_unsafety, format_visibility,
-    is_attributes_extendable, last_line_contains_single_line_comment, last_line_used_width,
-    last_line_width, mk_sp, semicolon_for_expr, starts_with_newline, stmt_expr,
-    trimmed_last_line_width,
-};
-=======
 use utils::*;
->>>>>>> 1b719569
 use vertical::rewrite_with_alignment;
 use visitor::FmtVisitor;
 
