<<<<<<< HEAD
use core::fmt::Write;
use itertools::Itertools;
use rustc_lexer::{tokenize, unescape, LiteralKind, TokenKind};
use std::collections::HashMap;
use std::ffi::OsStr;
use std::fs;
use std::path::Path;
use walkdir::WalkDir;
=======
use aho_corasick::AhoCorasickBuilder;
use core::fmt::Write as _;
use itertools::Itertools;
use rustc_lexer::{tokenize, unescape, LiteralKind, TokenKind};
use std::collections::{HashMap, HashSet};
use std::ffi::OsStr;
use std::fs;
use std::io::{self, Read as _, Seek as _, Write as _};
use std::path::{Path, PathBuf};
use walkdir::{DirEntry, WalkDir};
>>>>>>> c7a705a8

use crate::clippy_project_root;

const GENERATED_FILE_COMMENT: &str = "// This file was generated by `cargo dev update_lints`.\n\
     // Use that command to update this file and do not edit by hand.\n\
     // Manual edits will be overwritten.\n\n";

const DOCS_LINK: &str = "https://rust-lang.github.io/rust-clippy/master/index.html";

#[derive(Clone, Copy, PartialEq)]
pub enum UpdateMode {
    Check,
    Change,
}

/// Runs the `update_lints` command.
///
/// This updates various generated values from the lint source code.
///
/// `update_mode` indicates if the files should be updated or if updates should be checked for.
///
/// # Panics
///
/// Panics if a file path could not read from or then written to
<<<<<<< HEAD
#[allow(clippy::too_many_lines)]
pub fn run(update_mode: UpdateMode) {
    let (lints, deprecated_lints) = gather_all();

    let internal_lints = Lint::internal_lints(&lints);
    let usable_lints = Lint::usable_lints(&lints);
=======
pub fn update(update_mode: UpdateMode) {
    let (lints, deprecated_lints, renamed_lints) = gather_all();
    generate_lint_files(update_mode, &lints, &deprecated_lints, &renamed_lints);
}

fn generate_lint_files(
    update_mode: UpdateMode,
    lints: &[Lint],
    deprecated_lints: &[DeprecatedLint],
    renamed_lints: &[RenamedLint],
) {
    let internal_lints = Lint::internal_lints(lints);
    let usable_lints = Lint::usable_lints(lints);
>>>>>>> c7a705a8
    let mut sorted_usable_lints = usable_lints.clone();
    sorted_usable_lints.sort_by_key(|lint| lint.name.clone());

    replace_region_in_file(
        update_mode,
        Path::new("README.md"),
        "[There are over ",
        " lints included in this crate!]",
        |res| {
            write!(res, "{}", round_to_fifty(usable_lints.len())).unwrap();
        },
    );

    replace_region_in_file(
        update_mode,
        Path::new("CHANGELOG.md"),
        "<!-- begin autogenerated links to lint list -->\n",
        "<!-- end autogenerated links to lint list -->",
        |res| {
            for lint in usable_lints
                .iter()
                .map(|l| &l.name)
                .chain(deprecated_lints.iter().map(|l| &l.name))
                .sorted()
            {
                writeln!(res, "[`{}`]: {}#{}", lint, DOCS_LINK, lint).unwrap();
            }
        },
    );

    // This has to be in lib.rs, otherwise rustfmt doesn't work
    replace_region_in_file(
        update_mode,
        Path::new("clippy_lints/src/lib.rs"),
        "// begin lints modules, do not remove this comment, it’s used in `update_lints`\n",
        "// end lints modules, do not remove this comment, it’s used in `update_lints`",
        |res| {
            for lint_mod in usable_lints.iter().map(|l| &l.module).unique().sorted() {
                writeln!(res, "mod {};", lint_mod).unwrap();
            }
        },
    );

    process_file(
        "clippy_lints/src/lib.register_lints.rs",
        update_mode,
        &gen_register_lint_list(internal_lints.iter(), usable_lints.iter()),
    );
    process_file(
        "clippy_lints/src/lib.deprecated.rs",
        update_mode,
<<<<<<< HEAD
        &gen_deprecated(&deprecated_lints),
=======
        &gen_deprecated(deprecated_lints),
>>>>>>> c7a705a8
    );

    let all_group_lints = usable_lints.iter().filter(|l| {
        matches!(
            &*l.group,
            "correctness" | "suspicious" | "style" | "complexity" | "perf"
        )
    });
    let content = gen_lint_group_list("all", all_group_lints);
    process_file("clippy_lints/src/lib.register_all.rs", update_mode, &content);

    for (lint_group, lints) in Lint::by_lint_group(usable_lints.into_iter().chain(internal_lints)) {
        let content = gen_lint_group_list(&lint_group, lints.iter());
        process_file(
            &format!("clippy_lints/src/lib.register_{}.rs", lint_group),
            update_mode,
            &content,
        );
    }

    let content = gen_deprecated_lints_test(deprecated_lints);
    process_file("tests/ui/deprecated.rs", update_mode, &content);

    let content = gen_renamed_lints_test(renamed_lints);
    process_file("tests/ui/rename.rs", update_mode, &content);
}

pub fn print_lints() {
<<<<<<< HEAD
    let (lint_list, _) = gather_all();
=======
    let (lint_list, _, _) = gather_all();
>>>>>>> c7a705a8
    let usable_lints = Lint::usable_lints(&lint_list);
    let usable_lint_count = usable_lints.len();
    let grouped_by_lint_group = Lint::by_lint_group(usable_lints.into_iter());

    for (lint_group, mut lints) in grouped_by_lint_group {
        println!("\n## {}", lint_group);

        lints.sort_by_key(|l| l.name.clone());

        for lint in lints {
            println!("* [{}]({}#{}) ({})", lint.name, DOCS_LINK, lint.name, lint.desc);
        }
    }

    println!("there are {} lints", usable_lint_count);
}

/// Runs the `rename_lint` command.
///
/// This does the following:
/// * Adds an entry to `renamed_lints.rs`.
/// * Renames all lint attributes to the new name (e.g. `#[allow(clippy::lint_name)]`).
/// * Renames the lint struct to the new name.
/// * Renames the module containing the lint struct to the new name if it shares a name with the
///   lint.
///
/// # Panics
/// Panics for the following conditions:
/// * If a file path could not read from or then written to
/// * If either lint name has a prefix
/// * If `old_name` doesn't name an existing lint.
/// * If `old_name` names a deprecated or renamed lint.
#[allow(clippy::too_many_lines)]
pub fn rename(old_name: &str, new_name: &str, uplift: bool) {
    if let Some((prefix, _)) = old_name.split_once("::") {
        panic!("`{}` should not contain the `{}` prefix", old_name, prefix);
    }
    if let Some((prefix, _)) = new_name.split_once("::") {
        panic!("`{}` should not contain the `{}` prefix", new_name, prefix);
    }

    let (mut lints, deprecated_lints, mut renamed_lints) = gather_all();
    let mut old_lint_index = None;
    let mut found_new_name = false;
    for (i, lint) in lints.iter().enumerate() {
        if lint.name == old_name {
            old_lint_index = Some(i);
        } else if lint.name == new_name {
            found_new_name = true;
        }
    }
    let old_lint_index = old_lint_index.unwrap_or_else(|| panic!("could not find lint `{}`", old_name));

    let lint = RenamedLint {
        old_name: format!("clippy::{}", old_name),
        new_name: if uplift {
            new_name.into()
        } else {
            format!("clippy::{}", new_name)
        },
    };

    // Renamed lints and deprecated lints shouldn't have been found in the lint list, but check just in
    // case.
    assert!(
        !renamed_lints.iter().any(|l| lint.old_name == l.old_name),
        "`{}` has already been renamed",
        old_name
    );
    assert!(
        !deprecated_lints.iter().any(|l| lint.old_name == l.name),
        "`{}` has already been deprecated",
        old_name
    );

    // Update all lint level attributes. (`clippy::lint_name`)
    for file in WalkDir::new(clippy_project_root())
        .into_iter()
        .map(Result::unwrap)
        .filter(|f| {
            let name = f.path().file_name();
            let ext = f.path().extension();
            (ext == Some(OsStr::new("rs")) || ext == Some(OsStr::new("fixed")))
                && name != Some(OsStr::new("rename.rs"))
                && name != Some(OsStr::new("renamed_lints.rs"))
        })
    {
        rewrite_file(file.path(), |s| {
            replace_ident_like(s, &[(&lint.old_name, &lint.new_name)])
        });
    }

    renamed_lints.push(lint);
    renamed_lints.sort_by(|lhs, rhs| {
        lhs.new_name
            .starts_with("clippy::")
            .cmp(&rhs.new_name.starts_with("clippy::"))
            .reverse()
            .then_with(|| lhs.old_name.cmp(&rhs.old_name))
    });

    write_file(
        Path::new("clippy_lints/src/renamed_lints.rs"),
        &gen_renamed_lints_list(&renamed_lints),
    );

    if uplift {
        write_file(Path::new("tests/ui/rename.rs"), &gen_renamed_lints_test(&renamed_lints));
        println!(
            "`{}` has be uplifted. All the code inside `clippy_lints` related to it needs to be removed manually.",
            old_name
        );
    } else if found_new_name {
        write_file(Path::new("tests/ui/rename.rs"), &gen_renamed_lints_test(&renamed_lints));
        println!(
            "`{}` is already defined. The old linting code inside `clippy_lints` needs to be updated/removed manually.",
            new_name
        );
    } else {
        // Rename the lint struct and source files sharing a name with the lint.
        let lint = &mut lints[old_lint_index];
        let old_name_upper = old_name.to_uppercase();
        let new_name_upper = new_name.to_uppercase();
        lint.name = new_name.into();

        // Rename test files. only rename `.stderr` and `.fixed` files if the new test name doesn't exist.
        if try_rename_file(
            Path::new(&format!("tests/ui/{}.rs", old_name)),
            Path::new(&format!("tests/ui/{}.rs", new_name)),
        ) {
            try_rename_file(
                Path::new(&format!("tests/ui/{}.stderr", old_name)),
                Path::new(&format!("tests/ui/{}.stderr", new_name)),
            );
            try_rename_file(
                Path::new(&format!("tests/ui/{}.fixed", old_name)),
                Path::new(&format!("tests/ui/{}.fixed", new_name)),
            );
        }

        // Try to rename the file containing the lint if the file name matches the lint's name.
        let replacements;
        let replacements = if lint.module == old_name
            && try_rename_file(
                Path::new(&format!("clippy_lints/src/{}.rs", old_name)),
                Path::new(&format!("clippy_lints/src/{}.rs", new_name)),
            ) {
            // Edit the module name in the lint list. Note there could be multiple lints.
            for lint in lints.iter_mut().filter(|l| l.module == old_name) {
                lint.module = new_name.into();
            }
            replacements = [(&*old_name_upper, &*new_name_upper), (old_name, new_name)];
            replacements.as_slice()
        } else if !lint.module.contains("::")
            // Catch cases like `methods/lint_name.rs` where the lint is stored in `methods/mod.rs`
            && try_rename_file(
                Path::new(&format!("clippy_lints/src/{}/{}.rs", lint.module, old_name)),
                Path::new(&format!("clippy_lints/src/{}/{}.rs", lint.module, new_name)),
            )
        {
            // Edit the module name in the lint list. Note there could be multiple lints, or none.
            let renamed_mod = format!("{}::{}", lint.module, old_name);
            for lint in lints.iter_mut().filter(|l| l.module == renamed_mod) {
                lint.module = format!("{}::{}", lint.module, new_name);
            }
            replacements = [(&*old_name_upper, &*new_name_upper), (old_name, new_name)];
            replacements.as_slice()
        } else {
            replacements = [(&*old_name_upper, &*new_name_upper), ("", "")];
            &replacements[0..1]
        };

        // Don't change `clippy_utils/src/renamed_lints.rs` here as it would try to edit the lint being
        // renamed.
        for (_, file) in clippy_lints_src_files().filter(|(rel_path, _)| rel_path != OsStr::new("renamed_lints.rs")) {
            rewrite_file(file.path(), |s| replace_ident_like(s, replacements));
        }

        generate_lint_files(UpdateMode::Change, &lints, &deprecated_lints, &renamed_lints);
        println!("{} has been successfully renamed", old_name);
    }

    println!("note: `cargo uitest` still needs to be run to update the test results");
}

/// Replace substrings if they aren't bordered by identifier characters. Returns `None` if there
/// were no replacements.
fn replace_ident_like(contents: &str, replacements: &[(&str, &str)]) -> Option<String> {
    fn is_ident_char(c: u8) -> bool {
        matches!(c, b'a'..=b'z' | b'A'..=b'Z' | b'0'..=b'9' | b'_')
    }

    let searcher = AhoCorasickBuilder::new()
        .dfa(true)
        .match_kind(aho_corasick::MatchKind::LeftmostLongest)
        .build_with_size::<u16, _, _>(replacements.iter().map(|&(x, _)| x.as_bytes()))
        .unwrap();

    let mut result = String::with_capacity(contents.len() + 1024);
    let mut pos = 0;
    let mut edited = false;
    for m in searcher.find_iter(contents) {
        let (old, new) = replacements[m.pattern()];
        result.push_str(&contents[pos..m.start()]);
        result.push_str(
            if !is_ident_char(contents.as_bytes().get(m.start().wrapping_sub(1)).copied().unwrap_or(0))
                && !is_ident_char(contents.as_bytes().get(m.end()).copied().unwrap_or(0))
            {
                edited = true;
                new
            } else {
                old
            },
        );
        pos = m.end();
    }
    result.push_str(&contents[pos..]);
    edited.then(|| result)
}

fn round_to_fifty(count: usize) -> usize {
    count / 50 * 50
}

fn process_file(path: impl AsRef<Path>, update_mode: UpdateMode, content: &str) {
    if update_mode == UpdateMode::Check {
        let old_content =
            fs::read_to_string(&path).unwrap_or_else(|e| panic!("Cannot read from {}: {}", path.as_ref().display(), e));
        if content != old_content {
            exit_with_failure();
        }
    } else {
        fs::write(&path, content.as_bytes())
            .unwrap_or_else(|e| panic!("Cannot write to {}: {}", path.as_ref().display(), e));
    }
}

fn exit_with_failure() {
    println!(
        "Not all lints defined properly. \
                 Please run `cargo dev update_lints` to make sure all lints are defined properly."
    );
    std::process::exit(1);
}

/// Lint data parsed from the Clippy source code.
#[derive(Clone, PartialEq, Debug)]
struct Lint {
    name: String,
    group: String,
    desc: String,
    module: String,
}

impl Lint {
    #[must_use]
    fn new(name: &str, group: &str, desc: &str, module: &str) -> Self {
        Self {
            name: name.to_lowercase(),
            group: group.into(),
            desc: remove_line_splices(desc),
            module: module.into(),
        }
    }

    /// Returns all non-deprecated lints and non-internal lints
    #[must_use]
    fn usable_lints(lints: &[Self]) -> Vec<Self> {
        lints
            .iter()
            .filter(|l| !l.group.starts_with("internal"))
            .cloned()
            .collect()
    }

    /// Returns all internal lints (not `internal_warn` lints)
    #[must_use]
    fn internal_lints(lints: &[Self]) -> Vec<Self> {
        lints.iter().filter(|l| l.group == "internal").cloned().collect()
    }

    /// Returns the lints in a `HashMap`, grouped by the different lint groups
    #[must_use]
    fn by_lint_group(lints: impl Iterator<Item = Self>) -> HashMap<String, Vec<Self>> {
        lints.map(|lint| (lint.group.to_string(), lint)).into_group_map()
    }
}

#[derive(Clone, PartialEq, Debug)]
struct DeprecatedLint {
    name: String,
    reason: String,
}
impl DeprecatedLint {
    fn new(name: &str, reason: &str) -> Self {
        Self {
            name: name.to_lowercase(),
            reason: remove_line_splices(reason),
        }
    }
}

<<<<<<< HEAD
=======
struct RenamedLint {
    old_name: String,
    new_name: String,
}
impl RenamedLint {
    fn new(old_name: &str, new_name: &str) -> Self {
        Self {
            old_name: remove_line_splices(old_name),
            new_name: remove_line_splices(new_name),
        }
    }
}

>>>>>>> c7a705a8
/// Generates the code for registering a group
fn gen_lint_group_list<'a>(group_name: &str, lints: impl Iterator<Item = &'a Lint>) -> String {
    let mut details: Vec<_> = lints.map(|l| (&l.module, l.name.to_uppercase())).collect();
    details.sort_unstable();

    let mut output = GENERATED_FILE_COMMENT.to_string();

    let _ = writeln!(
        output,
        "store.register_group(true, \"clippy::{0}\", Some(\"clippy_{0}\"), vec![",
        group_name
    );
    for (module, name) in details {
        let _ = writeln!(output, "    LintId::of({}::{}),", module, name);
    }
    output.push_str("])\n");

    output
}

/// Generates the `register_removed` code
#[must_use]
fn gen_deprecated(lints: &[DeprecatedLint]) -> String {
    let mut output = GENERATED_FILE_COMMENT.to_string();
    output.push_str("{\n");
    for lint in lints {
<<<<<<< HEAD
        output.push_str(&format!(
=======
        let _ = write!(
            output,
>>>>>>> c7a705a8
            concat!(
                "    store.register_removed(\n",
                "        \"clippy::{}\",\n",
                "        \"{}\",\n",
                "    );\n"
            ),
            lint.name, lint.reason,
<<<<<<< HEAD
        ));
=======
        );
>>>>>>> c7a705a8
    }
    output.push_str("}\n");

    output
}

/// Generates the code for registering lints
#[must_use]
fn gen_register_lint_list<'a>(
    internal_lints: impl Iterator<Item = &'a Lint>,
    usable_lints: impl Iterator<Item = &'a Lint>,
) -> String {
    let mut details: Vec<_> = internal_lints
        .map(|l| (false, &l.module, l.name.to_uppercase()))
        .chain(usable_lints.map(|l| (true, &l.module, l.name.to_uppercase())))
        .collect();
    details.sort_unstable();

    let mut output = GENERATED_FILE_COMMENT.to_string();
    output.push_str("store.register_lints(&[\n");

    for (is_public, module_name, lint_name) in details {
        if !is_public {
            output.push_str("    #[cfg(feature = \"internal\")]\n");
        }
        let _ = writeln!(output, "    {}::{},", module_name, lint_name);
    }
    output.push_str("])\n");

    output
}

<<<<<<< HEAD
/// Gathers all lints defined in `clippy_lints/src`
fn gather_all() -> (Vec<Lint>, Vec<DeprecatedLint>) {
    let mut lints = Vec::with_capacity(1000);
    let mut deprecated_lints = Vec::with_capacity(50);
    let root_path = clippy_project_root().join("clippy_lints/src");

    for (rel_path, file) in WalkDir::new(&root_path)
        .into_iter()
        .map(Result::unwrap)
        .filter(|f| f.path().extension() == Some(OsStr::new("rs")))
        .map(|f| (f.path().strip_prefix(&root_path).unwrap().to_path_buf(), f))
    {
        let path = file.path();
        let contents =
            fs::read_to_string(path).unwrap_or_else(|e| panic!("Cannot read from `{}`: {}", path.display(), e));
        let module = rel_path
            .components()
            .map(|c| c.as_os_str().to_str().unwrap())
            .collect::<Vec<_>>()
            .join("::");

        // If the lints are stored in mod.rs, we get the module name from
        // the containing directory:
        let module = if let Some(module) = module.strip_suffix("::mod.rs") {
            module
        } else {
            module.strip_suffix(".rs").unwrap_or(&module)
        };

        if module == "deprecated_lints" {
            parse_deprecated_contents(&contents, &mut deprecated_lints);
        } else {
            parse_contents(&contents, module, &mut lints);
        }
    }
    (lints, deprecated_lints)
}

macro_rules! match_tokens {
    ($iter:ident, $($token:ident $({$($fields:tt)*})? $(($capture:ident))?)*) => {
         {
            $($(let $capture =)? if let Some((TokenKind::$token $({$($fields)*})?, _x)) = $iter.next() {
                _x
            } else {
                continue;
            };)*
            #[allow(clippy::unused_unit)]
            { ($($($capture,)?)*) }
        }
    }
}

/// Parse a source file looking for `declare_clippy_lint` macro invocations.
fn parse_contents(contents: &str, module: &str, lints: &mut Vec<Lint>) {
    let mut offset = 0usize;
    let mut iter = tokenize(contents).map(|t| {
        let range = offset..offset + t.len;
        offset = range.end;
        (t.kind, &contents[range])
    });

    while iter.any(|(kind, s)| kind == TokenKind::Ident && s == "declare_clippy_lint") {
        let mut iter = iter
            .by_ref()
            .filter(|&(kind, _)| !matches!(kind, TokenKind::Whitespace | TokenKind::LineComment { .. }));
        // matches `!{`
        match_tokens!(iter, Bang OpenBrace);
        match iter.next() {
            // #[clippy::version = "version"] pub
            Some((TokenKind::Pound, _)) => {
                match_tokens!(iter, OpenBracket Ident Colon Colon Ident Eq Literal{..} CloseBracket Ident);
            },
            // pub
            Some((TokenKind::Ident, _)) => (),
            _ => continue,
        }
        let (name, group, desc) = match_tokens!(
            iter,
            // LINT_NAME
            Ident(name) Comma
            // group,
            Ident(group) Comma
            // "description" }
            Literal{..}(desc) CloseBrace
        );
        lints.push(Lint::new(name, group, desc, module));
    }
}

=======
fn gen_deprecated_lints_test(lints: &[DeprecatedLint]) -> String {
    let mut res: String = GENERATED_FILE_COMMENT.into();
    for lint in lints {
        writeln!(res, "#![warn(clippy::{})]", lint.name).unwrap();
    }
    res.push_str("\nfn main() {}\n");
    res
}

fn gen_renamed_lints_test(lints: &[RenamedLint]) -> String {
    let mut seen_lints = HashSet::new();
    let mut res: String = GENERATED_FILE_COMMENT.into();
    res.push_str("// run-rustfix\n\n");
    for lint in lints {
        if seen_lints.insert(&lint.new_name) {
            writeln!(res, "#![allow({})]", lint.new_name).unwrap();
        }
    }
    seen_lints.clear();
    for lint in lints {
        if seen_lints.insert(&lint.old_name) {
            writeln!(res, "#![warn({})]", lint.old_name).unwrap();
        }
    }
    res.push_str("\nfn main() {}\n");
    res
}

fn gen_renamed_lints_list(lints: &[RenamedLint]) -> String {
    const HEADER: &str = "\
        // This file is managed by `cargo dev rename_lint`. Prefer using that when possible.\n\n\
        #[rustfmt::skip]\n\
        pub static RENAMED_LINTS: &[(&str, &str)] = &[\n";

    let mut res = String::from(HEADER);
    for lint in lints {
        writeln!(res, "    (\"{}\", \"{}\"),", lint.old_name, lint.new_name).unwrap();
    }
    res.push_str("];\n");
    res
}

/// Gathers all lints defined in `clippy_lints/src`
fn gather_all() -> (Vec<Lint>, Vec<DeprecatedLint>, Vec<RenamedLint>) {
    let mut lints = Vec::with_capacity(1000);
    let mut deprecated_lints = Vec::with_capacity(50);
    let mut renamed_lints = Vec::with_capacity(50);

    for (rel_path, file) in clippy_lints_src_files() {
        let path = file.path();
        let contents =
            fs::read_to_string(path).unwrap_or_else(|e| panic!("Cannot read from `{}`: {}", path.display(), e));
        let module = rel_path
            .components()
            .map(|c| c.as_os_str().to_str().unwrap())
            .collect::<Vec<_>>()
            .join("::");

        // If the lints are stored in mod.rs, we get the module name from
        // the containing directory:
        let module = if let Some(module) = module.strip_suffix("::mod.rs") {
            module
        } else {
            module.strip_suffix(".rs").unwrap_or(&module)
        };

        match module {
            "deprecated_lints" => parse_deprecated_contents(&contents, &mut deprecated_lints),
            "renamed_lints" => parse_renamed_contents(&contents, &mut renamed_lints),
            _ => parse_contents(&contents, module, &mut lints),
        }
    }
    (lints, deprecated_lints, renamed_lints)
}

fn clippy_lints_src_files() -> impl Iterator<Item = (PathBuf, DirEntry)> {
    let root_path = clippy_project_root().join("clippy_lints/src");
    let iter = WalkDir::new(&root_path).into_iter();
    iter.map(Result::unwrap)
        .filter(|f| f.path().extension() == Some(OsStr::new("rs")))
        .map(move |f| (f.path().strip_prefix(&root_path).unwrap().to_path_buf(), f))
}

macro_rules! match_tokens {
    ($iter:ident, $($token:ident $({$($fields:tt)*})? $(($capture:ident))?)*) => {
         {
            $($(let $capture =)? if let Some((TokenKind::$token $({$($fields)*})?, _x)) = $iter.next() {
                _x
            } else {
                continue;
            };)*
            #[allow(clippy::unused_unit)]
            { ($($($capture,)?)*) }
        }
    }
}

/// Parse a source file looking for `declare_clippy_lint` macro invocations.
fn parse_contents(contents: &str, module: &str, lints: &mut Vec<Lint>) {
    let mut offset = 0usize;
    let mut iter = tokenize(contents).map(|t| {
        let range = offset..offset + t.len;
        offset = range.end;
        (t.kind, &contents[range])
    });

    while iter.any(|(kind, s)| kind == TokenKind::Ident && s == "declare_clippy_lint") {
        let mut iter = iter
            .by_ref()
            .filter(|&(kind, _)| !matches!(kind, TokenKind::Whitespace | TokenKind::LineComment { .. }));
        // matches `!{`
        match_tokens!(iter, Bang OpenBrace);
        match iter.next() {
            // #[clippy::version = "version"] pub
            Some((TokenKind::Pound, _)) => {
                match_tokens!(iter, OpenBracket Ident Colon Colon Ident Eq Literal{..} CloseBracket Ident);
            },
            // pub
            Some((TokenKind::Ident, _)) => (),
            _ => continue,
        }
        let (name, group, desc) = match_tokens!(
            iter,
            // LINT_NAME
            Ident(name) Comma
            // group,
            Ident(group) Comma
            // "description" }
            Literal{..}(desc) CloseBrace
        );
        lints.push(Lint::new(name, group, desc, module));
    }
}

>>>>>>> c7a705a8
/// Parse a source file looking for `declare_deprecated_lint` macro invocations.
fn parse_deprecated_contents(contents: &str, lints: &mut Vec<DeprecatedLint>) {
    let mut offset = 0usize;
    let mut iter = tokenize(contents).map(|t| {
        let range = offset..offset + t.len;
        offset = range.end;
        (t.kind, &contents[range])
    });
    while iter.any(|(kind, s)| kind == TokenKind::Ident && s == "declare_deprecated_lint") {
        let mut iter = iter
            .by_ref()
            .filter(|&(kind, _)| !matches!(kind, TokenKind::Whitespace | TokenKind::LineComment { .. }));
        let (name, reason) = match_tokens!(
            iter,
            // !{
            Bang OpenBrace
            // #[clippy::version = "version"]
            Pound OpenBracket Ident Colon Colon Ident Eq Literal{..} CloseBracket
            // pub LINT_NAME,
            Ident Ident(name) Comma
            // "description"
            Literal{kind: LiteralKind::Str{..},..}(reason)
            // }
            CloseBrace
        );
        lints.push(DeprecatedLint::new(name, reason));
    }
<<<<<<< HEAD
=======
}

fn parse_renamed_contents(contents: &str, lints: &mut Vec<RenamedLint>) {
    for line in contents.lines() {
        let mut offset = 0usize;
        let mut iter = tokenize(line).map(|t| {
            let range = offset..offset + t.len;
            offset = range.end;
            (t.kind, &line[range])
        });
        let (old_name, new_name) = match_tokens!(
            iter,
            // ("old_name",
            Whitespace OpenParen Literal{kind: LiteralKind::Str{..},..}(old_name) Comma
            // "new_name"),
            Whitespace Literal{kind: LiteralKind::Str{..},..}(new_name) CloseParen Comma
        );
        lints.push(RenamedLint::new(old_name, new_name));
    }
>>>>>>> c7a705a8
}

/// Removes the line splices and surrounding quotes from a string literal
fn remove_line_splices(s: &str) -> String {
    let s = s
        .strip_prefix('r')
        .unwrap_or(s)
        .trim_matches('#')
        .strip_prefix('"')
        .and_then(|s| s.strip_suffix('"'))
        .unwrap_or_else(|| panic!("expected quoted string, found `{}`", s));
    let mut res = String::with_capacity(s.len());
    unescape::unescape_literal(s, unescape::Mode::Str, &mut |range, _| res.push_str(&s[range]));
    res
}

/// Replaces a region in a file delimited by two lines matching regexes.
///
/// `path` is the relative path to the file on which you want to perform the replacement.
///
/// See `replace_region_in_text` for documentation of the other options.
///
/// # Panics
///
/// Panics if the path could not read or then written
fn replace_region_in_file(
    update_mode: UpdateMode,
    path: &Path,
    start: &str,
    end: &str,
    write_replacement: impl FnMut(&mut String),
) {
    let contents = fs::read_to_string(path).unwrap_or_else(|e| panic!("Cannot read from `{}`: {}", path.display(), e));
    let new_contents = match replace_region_in_text(&contents, start, end, write_replacement) {
        Ok(x) => x,
        Err(delim) => panic!("Couldn't find `{}` in file `{}`", delim, path.display()),
    };

    match update_mode {
        UpdateMode::Check if contents != new_contents => exit_with_failure(),
        UpdateMode::Check => (),
        UpdateMode::Change => {
            if let Err(e) = fs::write(path, new_contents.as_bytes()) {
                panic!("Cannot write to `{}`: {}", path.display(), e);
            }
        },
    }
<<<<<<< HEAD
}

/// Replaces a region in a text delimited by two strings. Returns the new text if both delimiters
/// were found, or the missing delimiter if not.
fn replace_region_in_text<'a>(
    text: &str,
    start: &'a str,
    end: &'a str,
    mut write_replacement: impl FnMut(&mut String),
) -> Result<String, &'a str> {
    let (text_start, rest) = text.split_once(start).ok_or(start)?;
    let (_, text_end) = rest.split_once(end).ok_or(end)?;

    let mut res = String::with_capacity(text.len() + 4096);
    res.push_str(text_start);
    res.push_str(start);
    write_replacement(&mut res);
    res.push_str(end);
    res.push_str(text_end);

    Ok(res)
=======
}

/// Replaces a region in a text delimited by two strings. Returns the new text if both delimiters
/// were found, or the missing delimiter if not.
fn replace_region_in_text<'a>(
    text: &str,
    start: &'a str,
    end: &'a str,
    mut write_replacement: impl FnMut(&mut String),
) -> Result<String, &'a str> {
    let (text_start, rest) = text.split_once(start).ok_or(start)?;
    let (_, text_end) = rest.split_once(end).ok_or(end)?;

    let mut res = String::with_capacity(text.len() + 4096);
    res.push_str(text_start);
    res.push_str(start);
    write_replacement(&mut res);
    res.push_str(end);
    res.push_str(text_end);

    Ok(res)
}

fn try_rename_file(old_name: &Path, new_name: &Path) -> bool {
    match fs::OpenOptions::new().create_new(true).write(true).open(new_name) {
        Ok(file) => drop(file),
        Err(e) if matches!(e.kind(), io::ErrorKind::AlreadyExists | io::ErrorKind::NotFound) => return false,
        Err(e) => panic_file(e, new_name, "create"),
    };
    match fs::rename(old_name, new_name) {
        Ok(()) => true,
        Err(e) => {
            drop(fs::remove_file(new_name));
            if e.kind() == io::ErrorKind::NotFound {
                false
            } else {
                panic_file(e, old_name, "rename");
            }
        },
    }
}

#[allow(clippy::needless_pass_by_value)]
fn panic_file(error: io::Error, name: &Path, action: &str) -> ! {
    panic!("failed to {} file `{}`: {}", action, name.display(), error)
}

fn rewrite_file(path: &Path, f: impl FnOnce(&str) -> Option<String>) {
    let mut file = fs::OpenOptions::new()
        .write(true)
        .read(true)
        .open(path)
        .unwrap_or_else(|e| panic_file(e, path, "open"));
    let mut buf = String::new();
    file.read_to_string(&mut buf)
        .unwrap_or_else(|e| panic_file(e, path, "read"));
    if let Some(new_contents) = f(&buf) {
        file.rewind().unwrap_or_else(|e| panic_file(e, path, "write"));
        file.write_all(new_contents.as_bytes())
            .unwrap_or_else(|e| panic_file(e, path, "write"));
        file.set_len(new_contents.len() as u64)
            .unwrap_or_else(|e| panic_file(e, path, "write"));
    }
}

fn write_file(path: &Path, contents: &str) {
    fs::write(path, contents).unwrap_or_else(|e| panic_file(e, path, "write"));
>>>>>>> c7a705a8
}

#[cfg(test)]
mod tests {
    use super::*;

    #[test]
    fn test_parse_contents() {
        static CONTENTS: &str = r#"
            declare_clippy_lint! {
                #[clippy::version = "Hello Clippy!"]
                pub PTR_ARG,
                style,
                "really long \
                text"
            }

            declare_clippy_lint!{
                #[clippy::version = "Test version"]
                pub DOC_MARKDOWN,
                pedantic,
                "single line"
            }
        "#;
        let mut result = Vec::new();
        parse_contents(CONTENTS, "module_name", &mut result);

        let expected = vec![
            Lint::new("ptr_arg", "style", "\"really long text\"", "module_name"),
            Lint::new("doc_markdown", "pedantic", "\"single line\"", "module_name"),
        ];
        assert_eq!(expected, result);
    }

    #[test]
    fn test_parse_deprecated_contents() {
        static DEPRECATED_CONTENTS: &str = r#"
            /// some doc comment
            declare_deprecated_lint! {
                #[clippy::version = "I'm a version"]
                pub SHOULD_ASSERT_EQ,
                "`assert!()` will be more flexible with RFC 2011"
            }
        "#;

        let mut result = Vec::new();
        parse_deprecated_contents(DEPRECATED_CONTENTS, &mut result);

        let expected = vec![DeprecatedLint::new(
            "should_assert_eq",
            "\"`assert!()` will be more flexible with RFC 2011\"",
        )];
        assert_eq!(expected, result);
    }

    #[test]
    fn test_usable_lints() {
        let lints = vec![
            Lint::new("should_assert_eq2", "Not Deprecated", "\"abc\"", "module_name"),
            Lint::new("should_assert_eq2", "internal", "\"abc\"", "module_name"),
            Lint::new("should_assert_eq2", "internal_style", "\"abc\"", "module_name"),
        ];
        let expected = vec![Lint::new(
            "should_assert_eq2",
            "Not Deprecated",
            "\"abc\"",
            "module_name",
        )];
        assert_eq!(expected, Lint::usable_lints(&lints));
    }

    #[test]
    fn test_by_lint_group() {
        let lints = vec![
            Lint::new("should_assert_eq", "group1", "\"abc\"", "module_name"),
            Lint::new("should_assert_eq2", "group2", "\"abc\"", "module_name"),
            Lint::new("incorrect_match", "group1", "\"abc\"", "module_name"),
        ];
        let mut expected: HashMap<String, Vec<Lint>> = HashMap::new();
        expected.insert(
            "group1".to_string(),
            vec![
                Lint::new("should_assert_eq", "group1", "\"abc\"", "module_name"),
                Lint::new("incorrect_match", "group1", "\"abc\"", "module_name"),
            ],
        );
        expected.insert(
            "group2".to_string(),
            vec![Lint::new("should_assert_eq2", "group2", "\"abc\"", "module_name")],
        );
        assert_eq!(expected, Lint::by_lint_group(lints.into_iter()));
    }

    #[test]
    fn test_gen_deprecated() {
        let lints = vec![
            DeprecatedLint::new("should_assert_eq", "\"has been superseded by should_assert_eq2\""),
            DeprecatedLint::new("another_deprecated", "\"will be removed\""),
        ];

        let expected = GENERATED_FILE_COMMENT.to_string()
            + &[
                "{",
                "    store.register_removed(",
                "        \"clippy::should_assert_eq\",",
                "        \"has been superseded by should_assert_eq2\",",
                "    );",
                "    store.register_removed(",
                "        \"clippy::another_deprecated\",",
                "        \"will be removed\",",
                "    );",
                "}",
            ]
            .join("\n")
            + "\n";

        assert_eq!(expected, gen_deprecated(&lints));
    }

    #[test]
    fn test_gen_lint_group_list() {
        let lints = vec![
            Lint::new("abc", "group1", "\"abc\"", "module_name"),
            Lint::new("should_assert_eq", "group1", "\"abc\"", "module_name"),
            Lint::new("internal", "internal_style", "\"abc\"", "module_name"),
        ];
        let expected = GENERATED_FILE_COMMENT.to_string()
            + &[
                "store.register_group(true, \"clippy::group1\", Some(\"clippy_group1\"), vec![",
                "    LintId::of(module_name::ABC),",
                "    LintId::of(module_name::INTERNAL),",
                "    LintId::of(module_name::SHOULD_ASSERT_EQ),",
                "])",
            ]
            .join("\n")
            + "\n";

        let result = gen_lint_group_list("group1", lints.iter());

        assert_eq!(expected, result);
    }
}<|MERGE_RESOLUTION|>--- conflicted
+++ resolved
@@ -1,13 +1,3 @@
-<<<<<<< HEAD
-use core::fmt::Write;
-use itertools::Itertools;
-use rustc_lexer::{tokenize, unescape, LiteralKind, TokenKind};
-use std::collections::HashMap;
-use std::ffi::OsStr;
-use std::fs;
-use std::path::Path;
-use walkdir::WalkDir;
-=======
 use aho_corasick::AhoCorasickBuilder;
 use core::fmt::Write as _;
 use itertools::Itertools;
@@ -18,7 +8,6 @@
 use std::io::{self, Read as _, Seek as _, Write as _};
 use std::path::{Path, PathBuf};
 use walkdir::{DirEntry, WalkDir};
->>>>>>> c7a705a8
 
 use crate::clippy_project_root;
 
@@ -43,14 +32,6 @@
 /// # Panics
 ///
 /// Panics if a file path could not read from or then written to
-<<<<<<< HEAD
-#[allow(clippy::too_many_lines)]
-pub fn run(update_mode: UpdateMode) {
-    let (lints, deprecated_lints) = gather_all();
-
-    let internal_lints = Lint::internal_lints(&lints);
-    let usable_lints = Lint::usable_lints(&lints);
-=======
 pub fn update(update_mode: UpdateMode) {
     let (lints, deprecated_lints, renamed_lints) = gather_all();
     generate_lint_files(update_mode, &lints, &deprecated_lints, &renamed_lints);
@@ -64,7 +45,6 @@
 ) {
     let internal_lints = Lint::internal_lints(lints);
     let usable_lints = Lint::usable_lints(lints);
->>>>>>> c7a705a8
     let mut sorted_usable_lints = usable_lints.clone();
     sorted_usable_lints.sort_by_key(|lint| lint.name.clone());
 
@@ -116,11 +96,7 @@
     process_file(
         "clippy_lints/src/lib.deprecated.rs",
         update_mode,
-<<<<<<< HEAD
-        &gen_deprecated(&deprecated_lints),
-=======
         &gen_deprecated(deprecated_lints),
->>>>>>> c7a705a8
     );
 
     let all_group_lints = usable_lints.iter().filter(|l| {
@@ -149,11 +125,7 @@
 }
 
 pub fn print_lints() {
-<<<<<<< HEAD
-    let (lint_list, _) = gather_all();
-=======
     let (lint_list, _, _) = gather_all();
->>>>>>> c7a705a8
     let usable_lints = Lint::usable_lints(&lint_list);
     let usable_lint_count = usable_lints.len();
     let grouped_by_lint_group = Lint::by_lint_group(usable_lints.into_iter());
@@ -456,8 +428,6 @@
     }
 }
 
-<<<<<<< HEAD
-=======
 struct RenamedLint {
     old_name: String,
     new_name: String,
@@ -471,7 +441,6 @@
     }
 }
 
->>>>>>> c7a705a8
 /// Generates the code for registering a group
 fn gen_lint_group_list<'a>(group_name: &str, lints: impl Iterator<Item = &'a Lint>) -> String {
     let mut details: Vec<_> = lints.map(|l| (&l.module, l.name.to_uppercase())).collect();
@@ -498,12 +467,8 @@
     let mut output = GENERATED_FILE_COMMENT.to_string();
     output.push_str("{\n");
     for lint in lints {
-<<<<<<< HEAD
-        output.push_str(&format!(
-=======
         let _ = write!(
             output,
->>>>>>> c7a705a8
             concat!(
                 "    store.register_removed(\n",
                 "        \"clippy::{}\",\n",
@@ -511,11 +476,7 @@
                 "    );\n"
             ),
             lint.name, lint.reason,
-<<<<<<< HEAD
-        ));
-=======
         );
->>>>>>> c7a705a8
     }
     output.push_str("}\n");
 
@@ -548,19 +509,55 @@
     output
 }
 
-<<<<<<< HEAD
+fn gen_deprecated_lints_test(lints: &[DeprecatedLint]) -> String {
+    let mut res: String = GENERATED_FILE_COMMENT.into();
+    for lint in lints {
+        writeln!(res, "#![warn(clippy::{})]", lint.name).unwrap();
+    }
+    res.push_str("\nfn main() {}\n");
+    res
+}
+
+fn gen_renamed_lints_test(lints: &[RenamedLint]) -> String {
+    let mut seen_lints = HashSet::new();
+    let mut res: String = GENERATED_FILE_COMMENT.into();
+    res.push_str("// run-rustfix\n\n");
+    for lint in lints {
+        if seen_lints.insert(&lint.new_name) {
+            writeln!(res, "#![allow({})]", lint.new_name).unwrap();
+        }
+    }
+    seen_lints.clear();
+    for lint in lints {
+        if seen_lints.insert(&lint.old_name) {
+            writeln!(res, "#![warn({})]", lint.old_name).unwrap();
+        }
+    }
+    res.push_str("\nfn main() {}\n");
+    res
+}
+
+fn gen_renamed_lints_list(lints: &[RenamedLint]) -> String {
+    const HEADER: &str = "\
+        // This file is managed by `cargo dev rename_lint`. Prefer using that when possible.\n\n\
+        #[rustfmt::skip]\n\
+        pub static RENAMED_LINTS: &[(&str, &str)] = &[\n";
+
+    let mut res = String::from(HEADER);
+    for lint in lints {
+        writeln!(res, "    (\"{}\", \"{}\"),", lint.old_name, lint.new_name).unwrap();
+    }
+    res.push_str("];\n");
+    res
+}
+
 /// Gathers all lints defined in `clippy_lints/src`
-fn gather_all() -> (Vec<Lint>, Vec<DeprecatedLint>) {
+fn gather_all() -> (Vec<Lint>, Vec<DeprecatedLint>, Vec<RenamedLint>) {
     let mut lints = Vec::with_capacity(1000);
     let mut deprecated_lints = Vec::with_capacity(50);
-    let root_path = clippy_project_root().join("clippy_lints/src");
-
-    for (rel_path, file) in WalkDir::new(&root_path)
-        .into_iter()
-        .map(Result::unwrap)
-        .filter(|f| f.path().extension() == Some(OsStr::new("rs")))
-        .map(|f| (f.path().strip_prefix(&root_path).unwrap().to_path_buf(), f))
-    {
+    let mut renamed_lints = Vec::with_capacity(50);
+
+    for (rel_path, file) in clippy_lints_src_files() {
         let path = file.path();
         let contents =
             fs::read_to_string(path).unwrap_or_else(|e| panic!("Cannot read from `{}`: {}", path.display(), e));
@@ -578,13 +575,21 @@
             module.strip_suffix(".rs").unwrap_or(&module)
         };
 
-        if module == "deprecated_lints" {
-            parse_deprecated_contents(&contents, &mut deprecated_lints);
-        } else {
-            parse_contents(&contents, module, &mut lints);
-        }
-    }
-    (lints, deprecated_lints)
+        match module {
+            "deprecated_lints" => parse_deprecated_contents(&contents, &mut deprecated_lints),
+            "renamed_lints" => parse_renamed_contents(&contents, &mut renamed_lints),
+            _ => parse_contents(&contents, module, &mut lints),
+        }
+    }
+    (lints, deprecated_lints, renamed_lints)
+}
+
+fn clippy_lints_src_files() -> impl Iterator<Item = (PathBuf, DirEntry)> {
+    let root_path = clippy_project_root().join("clippy_lints/src");
+    let iter = WalkDir::new(&root_path).into_iter();
+    iter.map(Result::unwrap)
+        .filter(|f| f.path().extension() == Some(OsStr::new("rs")))
+        .map(move |f| (f.path().strip_prefix(&root_path).unwrap().to_path_buf(), f))
 }
 
 macro_rules! match_tokens {
@@ -638,142 +643,6 @@
     }
 }
 
-=======
-fn gen_deprecated_lints_test(lints: &[DeprecatedLint]) -> String {
-    let mut res: String = GENERATED_FILE_COMMENT.into();
-    for lint in lints {
-        writeln!(res, "#![warn(clippy::{})]", lint.name).unwrap();
-    }
-    res.push_str("\nfn main() {}\n");
-    res
-}
-
-fn gen_renamed_lints_test(lints: &[RenamedLint]) -> String {
-    let mut seen_lints = HashSet::new();
-    let mut res: String = GENERATED_FILE_COMMENT.into();
-    res.push_str("// run-rustfix\n\n");
-    for lint in lints {
-        if seen_lints.insert(&lint.new_name) {
-            writeln!(res, "#![allow({})]", lint.new_name).unwrap();
-        }
-    }
-    seen_lints.clear();
-    for lint in lints {
-        if seen_lints.insert(&lint.old_name) {
-            writeln!(res, "#![warn({})]", lint.old_name).unwrap();
-        }
-    }
-    res.push_str("\nfn main() {}\n");
-    res
-}
-
-fn gen_renamed_lints_list(lints: &[RenamedLint]) -> String {
-    const HEADER: &str = "\
-        // This file is managed by `cargo dev rename_lint`. Prefer using that when possible.\n\n\
-        #[rustfmt::skip]\n\
-        pub static RENAMED_LINTS: &[(&str, &str)] = &[\n";
-
-    let mut res = String::from(HEADER);
-    for lint in lints {
-        writeln!(res, "    (\"{}\", \"{}\"),", lint.old_name, lint.new_name).unwrap();
-    }
-    res.push_str("];\n");
-    res
-}
-
-/// Gathers all lints defined in `clippy_lints/src`
-fn gather_all() -> (Vec<Lint>, Vec<DeprecatedLint>, Vec<RenamedLint>) {
-    let mut lints = Vec::with_capacity(1000);
-    let mut deprecated_lints = Vec::with_capacity(50);
-    let mut renamed_lints = Vec::with_capacity(50);
-
-    for (rel_path, file) in clippy_lints_src_files() {
-        let path = file.path();
-        let contents =
-            fs::read_to_string(path).unwrap_or_else(|e| panic!("Cannot read from `{}`: {}", path.display(), e));
-        let module = rel_path
-            .components()
-            .map(|c| c.as_os_str().to_str().unwrap())
-            .collect::<Vec<_>>()
-            .join("::");
-
-        // If the lints are stored in mod.rs, we get the module name from
-        // the containing directory:
-        let module = if let Some(module) = module.strip_suffix("::mod.rs") {
-            module
-        } else {
-            module.strip_suffix(".rs").unwrap_or(&module)
-        };
-
-        match module {
-            "deprecated_lints" => parse_deprecated_contents(&contents, &mut deprecated_lints),
-            "renamed_lints" => parse_renamed_contents(&contents, &mut renamed_lints),
-            _ => parse_contents(&contents, module, &mut lints),
-        }
-    }
-    (lints, deprecated_lints, renamed_lints)
-}
-
-fn clippy_lints_src_files() -> impl Iterator<Item = (PathBuf, DirEntry)> {
-    let root_path = clippy_project_root().join("clippy_lints/src");
-    let iter = WalkDir::new(&root_path).into_iter();
-    iter.map(Result::unwrap)
-        .filter(|f| f.path().extension() == Some(OsStr::new("rs")))
-        .map(move |f| (f.path().strip_prefix(&root_path).unwrap().to_path_buf(), f))
-}
-
-macro_rules! match_tokens {
-    ($iter:ident, $($token:ident $({$($fields:tt)*})? $(($capture:ident))?)*) => {
-         {
-            $($(let $capture =)? if let Some((TokenKind::$token $({$($fields)*})?, _x)) = $iter.next() {
-                _x
-            } else {
-                continue;
-            };)*
-            #[allow(clippy::unused_unit)]
-            { ($($($capture,)?)*) }
-        }
-    }
-}
-
-/// Parse a source file looking for `declare_clippy_lint` macro invocations.
-fn parse_contents(contents: &str, module: &str, lints: &mut Vec<Lint>) {
-    let mut offset = 0usize;
-    let mut iter = tokenize(contents).map(|t| {
-        let range = offset..offset + t.len;
-        offset = range.end;
-        (t.kind, &contents[range])
-    });
-
-    while iter.any(|(kind, s)| kind == TokenKind::Ident && s == "declare_clippy_lint") {
-        let mut iter = iter
-            .by_ref()
-            .filter(|&(kind, _)| !matches!(kind, TokenKind::Whitespace | TokenKind::LineComment { .. }));
-        // matches `!{`
-        match_tokens!(iter, Bang OpenBrace);
-        match iter.next() {
-            // #[clippy::version = "version"] pub
-            Some((TokenKind::Pound, _)) => {
-                match_tokens!(iter, OpenBracket Ident Colon Colon Ident Eq Literal{..} CloseBracket Ident);
-            },
-            // pub
-            Some((TokenKind::Ident, _)) => (),
-            _ => continue,
-        }
-        let (name, group, desc) = match_tokens!(
-            iter,
-            // LINT_NAME
-            Ident(name) Comma
-            // group,
-            Ident(group) Comma
-            // "description" }
-            Literal{..}(desc) CloseBrace
-        );
-        lints.push(Lint::new(name, group, desc, module));
-    }
-}
-
->>>>>>> c7a705a8
 /// Parse a source file looking for `declare_deprecated_lint` macro invocations.
 fn parse_deprecated_contents(contents: &str, lints: &mut Vec<DeprecatedLint>) {
     let mut offset = 0usize;
@@ -801,8 +670,6 @@
         );
         lints.push(DeprecatedLint::new(name, reason));
     }
-<<<<<<< HEAD
-=======
 }
 
 fn parse_renamed_contents(contents: &str, lints: &mut Vec<RenamedLint>) {
@@ -822,7 +689,6 @@
         );
         lints.push(RenamedLint::new(old_name, new_name));
     }
->>>>>>> c7a705a8
 }
 
 /// Removes the line splices and surrounding quotes from a string literal
@@ -870,29 +736,6 @@
             }
         },
     }
-<<<<<<< HEAD
-}
-
-/// Replaces a region in a text delimited by two strings. Returns the new text if both delimiters
-/// were found, or the missing delimiter if not.
-fn replace_region_in_text<'a>(
-    text: &str,
-    start: &'a str,
-    end: &'a str,
-    mut write_replacement: impl FnMut(&mut String),
-) -> Result<String, &'a str> {
-    let (text_start, rest) = text.split_once(start).ok_or(start)?;
-    let (_, text_end) = rest.split_once(end).ok_or(end)?;
-
-    let mut res = String::with_capacity(text.len() + 4096);
-    res.push_str(text_start);
-    res.push_str(start);
-    write_replacement(&mut res);
-    res.push_str(end);
-    res.push_str(text_end);
-
-    Ok(res)
-=======
 }
 
 /// Replaces a region in a text delimited by two strings. Returns the new text if both delimiters
@@ -960,7 +803,6 @@
 
 fn write_file(path: &Path, contents: &str) {
     fs::write(path, contents).unwrap_or_else(|e| panic_file(e, path, "write"));
->>>>>>> c7a705a8
 }
 
 #[cfg(test)]
