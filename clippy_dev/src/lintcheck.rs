// Run clippy on a fixed set of crates and collect the warnings.
// This helps observing the impact clippy changs have on a set of real-world code.
//
// When a new lint is introduced, we can search the results for new warnings and check for false
// positives.

#![cfg(feature = "lintcheck")]
#![allow(clippy::filter_map, clippy::collapsible_else_if)]

use crate::clippy_project_root;

use std::process::Command;
use std::sync::atomic::{AtomicUsize, Ordering};
<<<<<<< HEAD
use std::{env, fmt, fs::write, path::PathBuf};
=======
use std::{collections::HashMap, io::ErrorKind};
use std::{
    env, fmt,
    fs::write,
    path::{Path, PathBuf},
};
>>>>>>> 8222d48c

use clap::ArgMatches;
use rayon::prelude::*;
use serde::{Deserialize, Serialize};
use serde_json::Value;

<<<<<<< HEAD
=======
const CLIPPY_DRIVER_PATH: &str = "target/debug/clippy-driver";
const CARGO_CLIPPY_PATH: &str = "target/debug/cargo-clippy";

const LINTCHECK_DOWNLOADS: &str = "target/lintcheck/downloads";
const LINTCHECK_SOURCES: &str = "target/lintcheck/sources";

>>>>>>> 8222d48c
/// List of sources to check, loaded from a .toml file
#[derive(Debug, Serialize, Deserialize)]
struct SourceList {
    crates: HashMap<String, TomlCrate>,
}

/// A crate source stored inside the .toml
/// will be translated into on one of the `CrateSource` variants
#[derive(Debug, Serialize, Deserialize)]
struct TomlCrate {
    name: String,
    versions: Option<Vec<String>>,
    git_url: Option<String>,
    git_hash: Option<String>,
    path: Option<String>,
    options: Option<Vec<String>>,
}

/// Represents an archive we download from crates.io, or a git repo, or a local repo/folder
/// Once processed (downloaded/extracted/cloned/copied...), this will be translated into a `Crate`
#[derive(Debug, Serialize, Deserialize, Eq, Hash, PartialEq, Ord, PartialOrd)]
enum CrateSource {
    CratesIo {
        name: String,
        version: String,
        options: Option<Vec<String>>,
    },
    Git {
        name: String,
        url: String,
        commit: String,
        options: Option<Vec<String>>,
    },
    Path {
        name: String,
        path: PathBuf,
        options: Option<Vec<String>>,
    },
}

/// Represents the actual source code of a crate that we ran "cargo clippy" on
#[derive(Debug)]
struct Crate {
    version: String,
    name: String,
    // path to the extracted sources that clippy can check
    path: PathBuf,
    options: Option<Vec<String>>,
}

/// A single warning that clippy issued while checking a `Crate`
#[derive(Debug)]
struct ClippyWarning {
    crate_name: String,
    crate_version: String,
    file: String,
    line: String,
    column: String,
    linttype: String,
    message: String,
    is_ice: bool,
}

impl std::fmt::Display for ClippyWarning {
    fn fmt(&self, f: &mut fmt::Formatter<'_>) -> fmt::Result {
        writeln!(
            f,
            r#"target/lintcheck/sources/{}-{}/{}:{}:{} {} "{}""#,
            &self.crate_name, &self.crate_version, &self.file, &self.line, &self.column, &self.linttype, &self.message
        )
    }
}

impl CrateSource {
    /// Makes the sources available on the disk for clippy to check.
    /// Clones a git repo and checks out the specified commit or downloads a crate from crates.io or
    /// copies a local folder
    fn download_and_extract(&self) -> Crate {
        match self {
            CrateSource::CratesIo { name, version, options } => {
<<<<<<< HEAD
                let extract_dir = PathBuf::from("target/lintcheck/crates");
                let krate_download_dir = PathBuf::from("target/lintcheck/downloads");
=======
                let extract_dir = PathBuf::from(LINTCHECK_SOURCES);
                let krate_download_dir = PathBuf::from(LINTCHECK_DOWNLOADS);
>>>>>>> 8222d48c

                // url to download the crate from crates.io
                let url = format!("https://crates.io/api/v1/crates/{}/{}/download", name, version);
                println!("Downloading and extracting {} {} from {}", name, version, url);
                create_dirs(&krate_download_dir, &extract_dir);

                let krate_file_path = krate_download_dir.join(format!("{}-{}.crate.tar.gz", name, version));
                // don't download/extract if we already have done so
                if !krate_file_path.is_file() {
                    // create a file path to download and write the crate data into
                    let mut krate_dest = std::fs::File::create(&krate_file_path).unwrap();
                    let mut krate_req = ureq::get(&url).call().unwrap().into_reader();
                    // copy the crate into the file
                    std::io::copy(&mut krate_req, &mut krate_dest).unwrap();

                    // unzip the tarball
                    let ungz_tar = flate2::read::GzDecoder::new(std::fs::File::open(&krate_file_path).unwrap());
                    // extract the tar archive
                    let mut archive = tar::Archive::new(ungz_tar);
                    archive.unpack(&extract_dir).expect("Failed to extract!");
                }
                // crate is extracted, return a new Krate object which contains the path to the extracted
                // sources that clippy can check
                Crate {
                    version: version.clone(),
                    name: name.clone(),
                    path: extract_dir.join(format!("{}-{}/", name, version)),
                    options: options.clone(),
                }
            },
            CrateSource::Git {
                name,
                url,
                commit,
                options,
            } => {
                let repo_path = {
                    let mut repo_path = PathBuf::from(LINTCHECK_SOURCES);
                    // add a -git suffix in case we have the same crate from crates.io and a git repo
                    repo_path.push(format!("{}-git", name));
                    repo_path
                };
                // clone the repo if we have not done so
                if !repo_path.is_dir() {
                    println!("Cloning {} and checking out {}", url, commit);
                    if !Command::new("git")
                        .arg("clone")
                        .arg(url)
                        .arg(&repo_path)
                        .status()
                        .expect("Failed to clone git repo!")
                        .success()
                    {
                        eprintln!("Failed to clone {} into {}", url, repo_path.display())
                    }
                }
                // check out the commit/branch/whatever
                if !Command::new("git")
                    .arg("checkout")
                    .arg(commit)
                    .current_dir(&repo_path)
                    .status()
                    .expect("Failed to check out commit")
                    .success()
                {
                    eprintln!("Failed to checkout {} of repo at {}", commit, repo_path.display())
                }

                Crate {
                    version: commit.clone(),
                    name: name.clone(),
                    path: repo_path,
                    options: options.clone(),
                }
            },
            CrateSource::Path { name, path, options } => {
                use fs_extra::dir;

                // simply copy the entire directory into our target dir
                let copy_dest = PathBuf::from(format!("{}/", LINTCHECK_SOURCES));

                // the source path of the crate we copied,  ${copy_dest}/crate_name
                let crate_root = copy_dest.join(name); // .../crates/local_crate

                if crate_root.exists() {
                    println!(
                        "Not copying {} to {}, destination already exists",
                        path.display(),
                        crate_root.display()
                    );
                } else {
                    println!("Copying {} to {}", path.display(), copy_dest.display());

                    dir::copy(path, &copy_dest, &dir::CopyOptions::new()).unwrap_or_else(|_| {
                        panic!("Failed to copy from {}, to  {}", path.display(), crate_root.display())
                    });
                }

                Crate {
                    version: String::from("local"),
                    name: name.clone(),
                    path: crate_root,
                    options: options.clone(),
                }
            },
        }
    }
}

impl Crate {
    /// Run `cargo clippy` on the `Crate` and collect and return all the lint warnings that clippy
    /// issued
    fn run_clippy_lints(
        &self,
<<<<<<< HEAD
        cargo_clippy_path: &PathBuf,
        target_dir_index: &AtomicUsize,
        thread_limit: usize,
        total_crates_to_lint: usize,
=======
        cargo_clippy_path: &Path,
        target_dir_index: &AtomicUsize,
        thread_limit: usize,
        total_crates_to_lint: usize,
        fix: bool,
>>>>>>> 8222d48c
    ) -> Vec<ClippyWarning> {
        // advance the atomic index by one
        let index = target_dir_index.fetch_add(1, Ordering::SeqCst);
        // "loop" the index within 0..thread_limit
<<<<<<< HEAD
        let target_dir_index = index % thread_limit;
        let perc = ((index * 100) as f32 / total_crates_to_lint as f32) as u8;
=======
        let thread_index = index % thread_limit;
        let perc = (index * 100) / total_crates_to_lint;
>>>>>>> 8222d48c

        if thread_limit == 1 {
            println!(
                "{}/{} {}% Linting {} {}",
                index, total_crates_to_lint, perc, &self.name, &self.version
            );
        } else {
            println!(
                "{}/{} {}% Linting {} {} in target dir {:?}",
<<<<<<< HEAD
                index, total_crates_to_lint, perc, &self.name, &self.version, target_dir_index
=======
                index, total_crates_to_lint, perc, &self.name, &self.version, thread_index
>>>>>>> 8222d48c
            );
        }

        let cargo_clippy_path = std::fs::canonicalize(cargo_clippy_path).unwrap();

        let shared_target_dir = clippy_project_root().join("target/lintcheck/shared_target_dir");

<<<<<<< HEAD
        let mut args = vec!["--", "--message-format=json", "--", "--cap-lints=warn"];
=======
        let mut args = if fix {
            vec![
                "-Zunstable-options",
                "--fix",
                "-Zunstable-options",
                "--allow-no-vcs",
                "--",
                "--cap-lints=warn",
            ]
        } else {
            vec!["--", "--message-format=json", "--", "--cap-lints=warn"]
        };
>>>>>>> 8222d48c

        if let Some(options) = &self.options {
            for opt in options {
                args.push(opt);
            }
        } else {
            args.extend(&["-Wclippy::pedantic", "-Wclippy::cargo"])
        }

        let all_output = std::process::Command::new(&cargo_clippy_path)
            // use the looping index to create individual target dirs
            .env(
                "CARGO_TARGET_DIR",
<<<<<<< HEAD
                shared_target_dir.join(format!("_{:?}", target_dir_index)),
=======
                shared_target_dir.join(format!("_{:?}", thread_index)),
>>>>>>> 8222d48c
            )
            // lint warnings will look like this:
            // src/cargo/ops/cargo_compile.rs:127:35: warning: usage of `FromIterator::from_iter`
            .args(&args)
            .current_dir(&self.path)
            .output()
            .unwrap_or_else(|error| {
                panic!(
                    "Encountered error:\n{:?}\ncargo_clippy_path: {}\ncrate path:{}\n",
                    error,
                    &cargo_clippy_path.display(),
                    &self.path.display()
                );
            });
        let stdout = String::from_utf8_lossy(&all_output.stdout);
        let stderr = String::from_utf8_lossy(&all_output.stderr);

        if fix {
            if let Some(stderr) = stderr
                .lines()
                .find(|line| line.contains("failed to automatically apply fixes suggested by rustc to crate"))
            {
                let subcrate = &stderr[63..];
                println!(
                    "ERROR: failed to apply some suggetion to {} / to (sub)crate {}",
                    self.name, subcrate
                );
            }
            // fast path, we don't need the warnings anyway
            return Vec::new();
        }

        let output_lines = stdout.lines();
        let warnings: Vec<ClippyWarning> = output_lines
            .into_iter()
            // get all clippy warnings and ICEs
            .filter(|line| filter_clippy_warnings(&line))
            .map(|json_msg| parse_json_message(json_msg, &self))
            .collect();

        warnings
    }
}

<<<<<<< HEAD
=======
#[derive(Debug)]
struct LintcheckConfig {
    // max number of jobs to spawn (default 1)
    max_jobs: usize,
    // we read the sources to check from here
    sources_toml_path: PathBuf,
    // we save the clippy lint results here
    lintcheck_results_path: PathBuf,
    // whether to just run --fix and not collect all the warnings
    fix: bool,
}

impl LintcheckConfig {
    fn from_clap(clap_config: &ArgMatches) -> Self {
        // first, check if we got anything passed via the LINTCHECK_TOML env var,
        // if not, ask clap if we got any value for --crates-toml  <foo>
        // if not, use the default "clippy_dev/lintcheck_crates.toml"
        let sources_toml = env::var("LINTCHECK_TOML").unwrap_or_else(|_| {
            clap_config
                .value_of("crates-toml")
                .clone()
                .unwrap_or("clippy_dev/lintcheck_crates.toml")
                .to_string()
        });

        let sources_toml_path = PathBuf::from(sources_toml);

        // for the path where we save the lint results, get the filename without extension (so for
        // wasd.toml, use "wasd"...)
        let filename: PathBuf = sources_toml_path.file_stem().unwrap().into();
        let lintcheck_results_path = PathBuf::from(format!("lintcheck-logs/{}_logs.txt", filename.display()));

        // look at the --threads arg, if 0 is passed, ask rayon rayon how many threads it would spawn and
        // use half of that for the physical core count
        // by default use a single thread
        let max_jobs = match clap_config.value_of("threads") {
            Some(threads) => {
                let threads: usize = threads
                    .parse()
                    .unwrap_or_else(|_| panic!("Failed to parse '{}' to a digit", threads));
                if threads == 0 {
                    // automatic choice
                    // Rayon seems to return thread count so half that for core count
                    (rayon::current_num_threads() / 2) as usize
                } else {
                    threads
                }
            },
            // no -j passed, use a single thread
            None => 1,
        };
        let fix: bool = clap_config.is_present("fix");

        LintcheckConfig {
            max_jobs,
            sources_toml_path,
            lintcheck_results_path,
            fix,
        }
    }
}

>>>>>>> 8222d48c
/// takes a single json-formatted clippy warnings and returns true (we are interested in that line)
/// or false (we aren't)
fn filter_clippy_warnings(line: &str) -> bool {
    // we want to collect ICEs because clippy might have crashed.
    // these are summarized later
    if line.contains("internal compiler error: ") {
        return true;
    }
    // in general, we want all clippy warnings
    // however due to some kind of bug, sometimes there are absolute paths
    // to libcore files inside the message
    // or we end up with cargo-metadata output (https://github.com/rust-lang/rust-clippy/issues/6508)

    // filter out these message to avoid unnecessary noise in the logs
    if line.contains("clippy::")
        && !(line.contains("could not read cargo metadata")
            || (line.contains(".rustup") && line.contains("toolchains")))
    {
        return true;
    }
    false
}

<<<<<<< HEAD
/// get the path to lintchecks crate sources .toml file, check LINTCHECK_TOML first but if it's
/// empty use the default path
fn lintcheck_config_toml(toml_path: Option<&str>) -> PathBuf {
    PathBuf::from(
        env::var("LINTCHECK_TOML").unwrap_or(
            toml_path
                .clone()
                .unwrap_or("clippy_dev/lintcheck_crates.toml")
                .to_string(),
        ),
    )
}

=======
>>>>>>> 8222d48c
/// Builds clippy inside the repo to make sure we have a clippy executable we can use.
fn build_clippy() {
    let status = Command::new("cargo")
        .arg("build")
        .status()
        .expect("Failed to build clippy!");
    if !status.success() {
        eprintln!("Error: Failed to compile Clippy!");
        std::process::exit(1);
    }
}

/// Read a `toml` file and return a list of `CrateSources` that we want to check with clippy
<<<<<<< HEAD
fn read_crates(toml_path: Option<&str>) -> (String, Vec<CrateSource>) {
    let toml_path = lintcheck_config_toml(toml_path);
    // save it so that we can use the name of the sources.toml as name for the logfile later.
    let toml_filename = toml_path.file_stem().unwrap().to_str().unwrap().to_string();
=======
fn read_crates(toml_path: &Path) -> Vec<CrateSource> {
>>>>>>> 8222d48c
    let toml_content: String =
        std::fs::read_to_string(&toml_path).unwrap_or_else(|_| panic!("Failed to read {}", toml_path.display()));
    let crate_list: SourceList =
        toml::from_str(&toml_content).unwrap_or_else(|e| panic!("Failed to parse {}: \n{}", toml_path.display(), e));
    // parse the hashmap of the toml file into a list of crates
    let tomlcrates: Vec<TomlCrate> = crate_list
        .crates
        .into_iter()
        .map(|(_cratename, tomlcrate)| tomlcrate)
        .collect();

    // flatten TomlCrates into CrateSources (one TomlCrates may represent several versions of a crate =>
    // multiple Cratesources)
    let mut crate_sources = Vec::new();
    tomlcrates.into_iter().for_each(|tk| {
        if let Some(ref path) = tk.path {
            crate_sources.push(CrateSource::Path {
                name: tk.name.clone(),
                path: PathBuf::from(path),
                options: tk.options.clone(),
            });
        }

        // if we have multiple versions, save each one
        if let Some(ref versions) = tk.versions {
            versions.iter().for_each(|ver| {
                crate_sources.push(CrateSource::CratesIo {
                    name: tk.name.clone(),
                    version: ver.to_string(),
                    options: tk.options.clone(),
                });
            })
        }
        // otherwise, we should have a git source
        if tk.git_url.is_some() && tk.git_hash.is_some() {
            crate_sources.push(CrateSource::Git {
                name: tk.name.clone(),
                url: tk.git_url.clone().unwrap(),
                commit: tk.git_hash.clone().unwrap(),
                options: tk.options.clone(),
            });
        }
        // if we have a version as well as a git data OR only one git data, something is funky
        if tk.versions.is_some() && (tk.git_url.is_some() || tk.git_hash.is_some())
            || tk.git_hash.is_some() != tk.git_url.is_some()
        {
            eprintln!("tomlkrate: {:?}", tk);
            if tk.git_hash.is_some() != tk.git_url.is_some() {
                panic!("Error: Encountered TomlCrate with only one of git_hash and git_url!");
            }
            if tk.path.is_some() && (tk.git_hash.is_some() || tk.versions.is_some()) {
                panic!("Error: TomlCrate can only have one of 'git_.*', 'version' or 'path' fields");
            }
            unreachable!("Failed to translate TomlCrate into CrateSource!");
        }
    });
    // sort the crates
    crate_sources.sort();

<<<<<<< HEAD
    (toml_filename, crate_sources)
=======
    crate_sources
>>>>>>> 8222d48c
}

/// Parse the json output of clippy and return a `ClippyWarning`
fn parse_json_message(json_message: &str, krate: &Crate) -> ClippyWarning {
    let jmsg: Value = serde_json::from_str(&json_message).unwrap_or_else(|e| panic!("Failed to parse json:\n{:?}", e));

    ClippyWarning {
        crate_name: krate.name.to_string(),
        crate_version: krate.version.to_string(),
        file: jmsg["message"]["spans"][0]["file_name"]
            .to_string()
            .trim_matches('"')
            .into(),
        line: jmsg["message"]["spans"][0]["line_start"]
            .to_string()
            .trim_matches('"')
            .into(),
        column: jmsg["message"]["spans"][0]["text"][0]["highlight_start"]
            .to_string()
            .trim_matches('"')
            .into(),
        linttype: jmsg["message"]["code"]["code"].to_string().trim_matches('"').into(),
        message: jmsg["message"]["message"].to_string().trim_matches('"').into(),
        is_ice: json_message.contains("internal compiler error: "),
<<<<<<< HEAD
=======
    }
}

/// Generate a short list of occuring lints-types and their count
fn gather_stats(clippy_warnings: &[ClippyWarning]) -> (String, HashMap<&String, usize>) {
    // count lint type occurrences
    let mut counter: HashMap<&String, usize> = HashMap::new();
    clippy_warnings
        .iter()
        .for_each(|wrn| *counter.entry(&wrn.linttype).or_insert(0) += 1);

    // collect into a tupled list for sorting
    let mut stats: Vec<(&&String, &usize)> = counter.iter().map(|(lint, count)| (lint, count)).collect();
    // sort by "000{count} {clippy::lintname}"
    // to not have a lint with 200 and 2 warnings take the same spot
    stats.sort_by_key(|(lint, count)| format!("{:0>4}, {}", count, lint));

    let stats_string = stats
        .iter()
        .map(|(lint, count)| format!("{} {}\n", lint, count))
        .collect::<String>();

    (stats_string, counter)
}

/// check if the latest modification of the logfile is older than the modification date of the
/// clippy binary, if this is true, we should clean the lintchec shared target directory and recheck
fn lintcheck_needs_rerun(lintcheck_logs_path: &Path) -> bool {
    if !lintcheck_logs_path.exists() {
        return true;
>>>>>>> 8222d48c
    }

    let clippy_modified: std::time::SystemTime = {
        let mut times = [CLIPPY_DRIVER_PATH, CARGO_CLIPPY_PATH].iter().map(|p| {
            std::fs::metadata(p)
                .expect("failed to get metadata of file")
                .modified()
                .expect("failed to get modification date")
        });
        // the oldest modification of either of the binaries
        std::cmp::max(times.next().unwrap(), times.next().unwrap())
    };

    let logs_modified: std::time::SystemTime = std::fs::metadata(lintcheck_logs_path)
        .expect("failed to get metadata of file")
        .modified()
        .expect("failed to get modification date");

    // time is represented in seconds since X
    // logs_modified 2 and clippy_modified 5 means clippy binary is older and we need to recheck
    logs_modified < clippy_modified
}

<<<<<<< HEAD
/// Generate a short list of occuring lints-types and their count
fn gather_stats(clippy_warnings: &[ClippyWarning]) -> String {
    // count lint type occurrences
    let mut counter: HashMap<&String, usize> = HashMap::new();
    clippy_warnings
        .iter()
        .for_each(|wrn| *counter.entry(&wrn.linttype).or_insert(0) += 1);
=======
/// lintchecks `main()` function
///
/// # Panics
///
/// This function panics if the clippy binaries don't exist.
pub fn run(clap_config: &ArgMatches) {
    let config = LintcheckConfig::from_clap(clap_config);
>>>>>>> 8222d48c

    // collect into a tupled list for sorting
    let mut stats: Vec<(&&String, &usize)> = counter.iter().map(|(lint, count)| (lint, count)).collect();
    // sort by "000{count} {clippy::lintname}"
    // to not have a lint with 200 and 2 warnings take the same spot
    stats.sort_by_key(|(lint, count)| format!("{:0>4}, {}", count, lint));

    stats
        .iter()
        .map(|(lint, count)| format!("{} {}\n", lint, count))
        .collect::<String>()
}

/// check if the latest modification of the logfile is older than the modification date of the
/// clippy binary, if this is true, we should clean the lintchec shared target directory and recheck
fn lintcheck_needs_rerun(toml_path: Option<&str>) -> bool {
    let clippy_modified: std::time::SystemTime = {
        let mut times = ["target/debug/clippy-driver", "target/debug/cargo-clippy"]
            .iter()
            .map(|p| {
                std::fs::metadata(p)
                    .expect("failed to get metadata of file")
                    .modified()
                    .expect("failed to get modification date")
            });
        // the lates modification of either of the binaries
        std::cmp::max(times.next().unwrap(), times.next().unwrap())
    };

    let logs_modified: std::time::SystemTime = std::fs::metadata(lintcheck_config_toml(toml_path))
        .expect("failed to get metadata of file")
        .modified()
        .expect("failed to get modification date");

    // if clippys modification time is bigger (older) than the logs mod time, we need to rerun lintcheck
    clippy_modified > logs_modified
}

/// lintchecks `main()` function
pub fn run(clap_config: &ArgMatches) {
    println!("Compiling clippy...");
    build_clippy();
    println!("Done compiling");

<<<<<<< HEAD
    let clap_toml_path = clap_config.value_of("crates-toml");

    // if the clippy bin is newer than our logs, throw away target dirs to force clippy to
    // refresh the logs
    if lintcheck_needs_rerun(clap_toml_path) {
        let shared_target_dir = "target/lintcheck/shared_target_dir";
        match std::fs::metadata(&shared_target_dir) {
            Ok(metadata) => {
                if metadata.is_dir() {
                    println!("Clippy is newer than lint check logs, clearing lintcheck shared target dir...");
                    std::fs::remove_dir_all(&shared_target_dir)
                        .expect("failed to remove target/lintcheck/shared_target_dir");
                }
            },
            Err(_) => { // dir probably does not exist, don't remove anything
            },
        }
    }

    let cargo_clippy_path: PathBuf = PathBuf::from("target/debug/cargo-clippy")
=======
    // if the clippy bin is newer than our logs, throw away target dirs to force clippy to
    // refresh the logs
    if lintcheck_needs_rerun(&config.lintcheck_results_path) {
        let shared_target_dir = "target/lintcheck/shared_target_dir";
        // if we get an Err here, the shared target dir probably does simply not exist
        if let Ok(metadata) = std::fs::metadata(&shared_target_dir) {
            if metadata.is_dir() {
                println!("Clippy is newer than lint check logs, clearing lintcheck shared target dir...");
                std::fs::remove_dir_all(&shared_target_dir)
                    .expect("failed to remove target/lintcheck/shared_target_dir");
            }
        }
    }

    let cargo_clippy_path: PathBuf = PathBuf::from(CARGO_CLIPPY_PATH)
>>>>>>> 8222d48c
        .canonicalize()
        .expect("failed to canonicalize path to clippy binary");

    // assert that clippy is found
    assert!(
        cargo_clippy_path.is_file(),
        "target/debug/cargo-clippy binary not found! {}",
        cargo_clippy_path.display()
    );

    let clippy_ver = std::process::Command::new(CARGO_CLIPPY_PATH)
        .arg("--version")
        .output()
        .map(|o| String::from_utf8_lossy(&o.stdout).into_owned())
        .expect("could not get clippy version!");

    // download and extract the crates, then run clippy on them and collect clippys warnings
    // flatten into one big list of warnings

<<<<<<< HEAD
    let (filename, crates) = read_crates(clap_toml_path);
=======
    let crates = read_crates(&config.sources_toml_path);
    let old_stats = read_stats_from_file(&config.lintcheck_results_path);

    let counter = AtomicUsize::new(1);
>>>>>>> 8222d48c

    let clippy_warnings: Vec<ClippyWarning> = if let Some(only_one_crate) = clap_config.value_of("only") {
        // if we don't have the specified crate in the .toml, throw an error
        if !crates.iter().any(|krate| {
            let name = match krate {
                CrateSource::CratesIo { name, .. } | CrateSource::Git { name, .. } | CrateSource::Path { name, .. } => {
                    name
                },
            };
            name == only_one_crate
        }) {
            eprintln!(
                "ERROR: could not find crate '{}' in clippy_dev/lintcheck_crates.toml",
                only_one_crate
            );
            std::process::exit(1);
        }

        // only check a single crate that was passed via cmdline
        crates
            .into_iter()
            .map(|krate| krate.download_and_extract())
            .filter(|krate| krate.name == only_one_crate)
<<<<<<< HEAD
            .map(|krate| krate.run_clippy_lints(&cargo_clippy_path, &AtomicUsize::new(0), 1, 1))
            .flatten()
            .collect()
    } else {
        let counter = std::sync::atomic::AtomicUsize::new(0);

        // Ask rayon for thread count. Assume that half of that is the number of physical cores
        // Use one target dir for each core so that we can run N clippys in parallel.
        // We need to use different target dirs because cargo would lock them for a single build otherwise,
        // killing the parallelism. However this also means that deps will only be reused half/a
        // quarter of the time which might result in a longer wall clock runtime

        // This helps when we check many small crates with dep-trees that don't have a lot of branches in
        // order to achive some kind of parallelism

        // by default, use a single thread
        let num_cpus = match clap_config.value_of("threads") {
            Some(threads) => {
                let threads: usize = threads
                    .parse()
                    .expect(&format!("Failed to parse '{}' to a digit", threads));
                if threads == 0 {
                    // automatic choice
                    // Rayon seems to return thread count so half that for core count
                    (rayon::current_num_threads() / 2) as usize
                } else {
                    threads
                }
            },
            // no -j passed, use a single thread
            None => 1,
        };

        let num_crates = crates.len();

        // check all crates (default)
        crates
            .into_par_iter()
            .map(|krate| krate.download_and_extract())
            .map(|krate| krate.run_clippy_lints(&cargo_clippy_path, &counter, num_cpus, num_crates))
            .flatten()
            .collect()
    };

    // generate some stats
    let stats_formatted = gather_stats(&clippy_warnings);
=======
            .flat_map(|krate| krate.run_clippy_lints(&cargo_clippy_path, &AtomicUsize::new(0), 1, 1, config.fix))
            .collect()
    } else {
        if config.max_jobs > 1 {
            // run parallel with rayon

            // Ask rayon for thread count. Assume that half of that is the number of physical cores
            // Use one target dir for each core so that we can run N clippys in parallel.
            // We need to use different target dirs because cargo would lock them for a single build otherwise,
            // killing the parallelism. However this also means that deps will only be reused half/a
            // quarter of the time which might result in a longer wall clock runtime

            // This helps when we check many small crates with dep-trees that don't have a lot of branches in
            // order to achive some kind of parallelism

            // by default, use a single thread
            let num_cpus = config.max_jobs;
            let num_crates = crates.len();

            // check all crates (default)
            crates
                .into_par_iter()
                .map(|krate| krate.download_and_extract())
                .flat_map(|krate| {
                    krate.run_clippy_lints(&cargo_clippy_path, &counter, num_cpus, num_crates, config.fix)
                })
                .collect()
        } else {
            // run sequential
            let num_crates = crates.len();
            crates
                .into_iter()
                .map(|krate| krate.download_and_extract())
                .flat_map(|krate| krate.run_clippy_lints(&cargo_clippy_path, &counter, 1, num_crates, config.fix))
                .collect()
        }
    };

    // if we are in --fix mode, don't change the log files, terminate here
    if config.fix {
        return;
    }

    // generate some stats
    let (stats_formatted, new_stats) = gather_stats(&clippy_warnings);
>>>>>>> 8222d48c

    // grab crashes/ICEs, save the crate name and the ice message
    let ices: Vec<(&String, &String)> = clippy_warnings
        .iter()
        .filter(|warning| warning.is_ice)
        .map(|w| (&w.crate_name, &w.message))
        .collect();

<<<<<<< HEAD
    let mut all_msgs: Vec<String> = clippy_warnings.iter().map(|warning| warning.to_string()).collect();
=======
    let mut all_msgs: Vec<String> = clippy_warnings.iter().map(ToString::to_string).collect();
>>>>>>> 8222d48c
    all_msgs.sort();
    all_msgs.push("\n\n\n\nStats:\n".into());
    all_msgs.push(stats_formatted);

    // save the text into lintcheck-logs/logs.txt
    let mut text = clippy_ver; // clippy version number on top
    text.push_str(&format!("\n{}", all_msgs.join("")));
    text.push_str("ICEs:\n");
    ices.iter()
        .for_each(|(cratename, msg)| text.push_str(&format!("{}: '{}'", cratename, msg)));

<<<<<<< HEAD
    let file = format!("lintcheck-logs/{}_logs.txt", filename);
    println!("Writing logs to {}", file);
    write(file, text).unwrap();
=======
    println!("Writing logs to {}", config.lintcheck_results_path.display());
    write(&config.lintcheck_results_path, text).unwrap();

    print_stats(old_stats, new_stats);
}

/// read the previous stats from the lintcheck-log file
fn read_stats_from_file(file_path: &Path) -> HashMap<String, usize> {
    let file_content: String = match std::fs::read_to_string(file_path).ok() {
        Some(content) => content,
        None => {
            return HashMap::new();
        },
    };

    let lines: Vec<String> = file_content.lines().map(ToString::to_string).collect();

    // search for the beginning "Stats:" and the end "ICEs:" of the section we want
    let start = lines.iter().position(|line| line == "Stats:").unwrap();
    let end = lines.iter().position(|line| line == "ICEs:").unwrap();

    let stats_lines = &lines[start + 1..end];

    stats_lines
        .iter()
        .map(|line| {
            let mut spl = line.split(' ');
            (
                spl.next().unwrap().to_string(),
                spl.next().unwrap().parse::<usize>().unwrap(),
            )
        })
        .collect::<HashMap<String, usize>>()
}

/// print how lint counts changed between runs
fn print_stats(old_stats: HashMap<String, usize>, new_stats: HashMap<&String, usize>) {
    let same_in_both_hashmaps = old_stats
        .iter()
        .filter(|(old_key, old_val)| new_stats.get::<&String>(&old_key) == Some(old_val))
        .map(|(k, v)| (k.to_string(), *v))
        .collect::<Vec<(String, usize)>>();

    let mut old_stats_deduped = old_stats;
    let mut new_stats_deduped = new_stats;

    // remove duplicates from both hashmaps
    same_in_both_hashmaps.iter().for_each(|(k, v)| {
        assert!(old_stats_deduped.remove(k) == Some(*v));
        assert!(new_stats_deduped.remove(k) == Some(*v));
    });

    println!("\nStats:");

    // list all new counts  (key is in new stats but not in old stats)
    new_stats_deduped
        .iter()
        .filter(|(new_key, _)| old_stats_deduped.get::<str>(&new_key).is_none())
        .for_each(|(new_key, new_value)| {
            println!("{} 0 => {}", new_key, new_value);
        });

    // list all changed counts (key is in both maps but value differs)
    new_stats_deduped
        .iter()
        .filter(|(new_key, _new_val)| old_stats_deduped.get::<str>(&new_key).is_some())
        .for_each(|(new_key, new_val)| {
            let old_val = old_stats_deduped.get::<str>(&new_key).unwrap();
            println!("{} {} => {}", new_key, old_val, new_val);
        });

    // list all gone counts (key is in old status but not in new stats)
    old_stats_deduped
        .iter()
        .filter(|(old_key, _)| new_stats_deduped.get::<&String>(&old_key).is_none())
        .for_each(|(old_key, old_value)| {
            println!("{} {} => 0", old_key, old_value);
        });
}

/// Create necessary directories to run the lintcheck tool.
///
/// # Panics
///
/// This function panics if creating one of the dirs fails.
fn create_dirs(krate_download_dir: &Path, extract_dir: &Path) {
    std::fs::create_dir("target/lintcheck/").unwrap_or_else(|err| {
        if err.kind() != ErrorKind::AlreadyExists {
            panic!("cannot create lintcheck target dir");
        }
    });
    std::fs::create_dir(&krate_download_dir).unwrap_or_else(|err| {
        if err.kind() != ErrorKind::AlreadyExists {
            panic!("cannot create crate download dir");
        }
    });
    std::fs::create_dir(&extract_dir).unwrap_or_else(|err| {
        if err.kind() != ErrorKind::AlreadyExists {
            panic!("cannot create crate extraction dir");
        }
    });
}

#[test]
fn lintcheck_test() {
    let args = [
        "run",
        "--target-dir",
        "clippy_dev/target",
        "--package",
        "clippy_dev",
        "--bin",
        "clippy_dev",
        "--manifest-path",
        "clippy_dev/Cargo.toml",
        "--features",
        "lintcheck",
        "--",
        "lintcheck",
        "--crates-toml",
        "clippy_dev/test_sources.toml",
    ];
    let status = std::process::Command::new("cargo")
        .args(&args)
        .current_dir("../" /* repo root */)
        .status();

    assert!(status.unwrap().success());
>>>>>>> 8222d48c
}<|MERGE_RESOLUTION|>--- conflicted
+++ resolved
@@ -11,31 +11,24 @@
 
 use std::process::Command;
 use std::sync::atomic::{AtomicUsize, Ordering};
-<<<<<<< HEAD
-use std::{env, fmt, fs::write, path::PathBuf};
-=======
 use std::{collections::HashMap, io::ErrorKind};
 use std::{
     env, fmt,
     fs::write,
     path::{Path, PathBuf},
 };
->>>>>>> 8222d48c
 
 use clap::ArgMatches;
 use rayon::prelude::*;
 use serde::{Deserialize, Serialize};
 use serde_json::Value;
 
-<<<<<<< HEAD
-=======
 const CLIPPY_DRIVER_PATH: &str = "target/debug/clippy-driver";
 const CARGO_CLIPPY_PATH: &str = "target/debug/cargo-clippy";
 
 const LINTCHECK_DOWNLOADS: &str = "target/lintcheck/downloads";
 const LINTCHECK_SOURCES: &str = "target/lintcheck/sources";
 
->>>>>>> 8222d48c
 /// List of sources to check, loaded from a .toml file
 #[derive(Debug, Serialize, Deserialize)]
 struct SourceList {
@@ -116,13 +109,8 @@
     fn download_and_extract(&self) -> Crate {
         match self {
             CrateSource::CratesIo { name, version, options } => {
-<<<<<<< HEAD
-                let extract_dir = PathBuf::from("target/lintcheck/crates");
-                let krate_download_dir = PathBuf::from("target/lintcheck/downloads");
-=======
                 let extract_dir = PathBuf::from(LINTCHECK_SOURCES);
                 let krate_download_dir = PathBuf::from(LINTCHECK_DOWNLOADS);
->>>>>>> 8222d48c
 
                 // url to download the crate from crates.io
                 let url = format!("https://crates.io/api/v1/crates/{}/{}/download", name, version);
@@ -237,29 +225,17 @@
     /// issued
     fn run_clippy_lints(
         &self,
-<<<<<<< HEAD
-        cargo_clippy_path: &PathBuf,
-        target_dir_index: &AtomicUsize,
-        thread_limit: usize,
-        total_crates_to_lint: usize,
-=======
         cargo_clippy_path: &Path,
         target_dir_index: &AtomicUsize,
         thread_limit: usize,
         total_crates_to_lint: usize,
         fix: bool,
->>>>>>> 8222d48c
     ) -> Vec<ClippyWarning> {
         // advance the atomic index by one
         let index = target_dir_index.fetch_add(1, Ordering::SeqCst);
         // "loop" the index within 0..thread_limit
-<<<<<<< HEAD
-        let target_dir_index = index % thread_limit;
-        let perc = ((index * 100) as f32 / total_crates_to_lint as f32) as u8;
-=======
         let thread_index = index % thread_limit;
         let perc = (index * 100) / total_crates_to_lint;
->>>>>>> 8222d48c
 
         if thread_limit == 1 {
             println!(
@@ -269,11 +245,7 @@
         } else {
             println!(
                 "{}/{} {}% Linting {} {} in target dir {:?}",
-<<<<<<< HEAD
-                index, total_crates_to_lint, perc, &self.name, &self.version, target_dir_index
-=======
                 index, total_crates_to_lint, perc, &self.name, &self.version, thread_index
->>>>>>> 8222d48c
             );
         }
 
@@ -281,9 +253,6 @@
 
         let shared_target_dir = clippy_project_root().join("target/lintcheck/shared_target_dir");
 
-<<<<<<< HEAD
-        let mut args = vec!["--", "--message-format=json", "--", "--cap-lints=warn"];
-=======
         let mut args = if fix {
             vec![
                 "-Zunstable-options",
@@ -296,7 +265,6 @@
         } else {
             vec!["--", "--message-format=json", "--", "--cap-lints=warn"]
         };
->>>>>>> 8222d48c
 
         if let Some(options) = &self.options {
             for opt in options {
@@ -310,11 +278,7 @@
             // use the looping index to create individual target dirs
             .env(
                 "CARGO_TARGET_DIR",
-<<<<<<< HEAD
-                shared_target_dir.join(format!("_{:?}", target_dir_index)),
-=======
                 shared_target_dir.join(format!("_{:?}", thread_index)),
->>>>>>> 8222d48c
             )
             // lint warnings will look like this:
             // src/cargo/ops/cargo_compile.rs:127:35: warning: usage of `FromIterator::from_iter`
@@ -359,8 +323,6 @@
     }
 }
 
-<<<<<<< HEAD
-=======
 #[derive(Debug)]
 struct LintcheckConfig {
     // max number of jobs to spawn (default 1)
@@ -423,7 +385,6 @@
     }
 }
 
->>>>>>> 8222d48c
 /// takes a single json-formatted clippy warnings and returns true (we are interested in that line)
 /// or false (we aren't)
 fn filter_clippy_warnings(line: &str) -> bool {
@@ -447,22 +408,6 @@
     false
 }
 
-<<<<<<< HEAD
-/// get the path to lintchecks crate sources .toml file, check LINTCHECK_TOML first but if it's
-/// empty use the default path
-fn lintcheck_config_toml(toml_path: Option<&str>) -> PathBuf {
-    PathBuf::from(
-        env::var("LINTCHECK_TOML").unwrap_or(
-            toml_path
-                .clone()
-                .unwrap_or("clippy_dev/lintcheck_crates.toml")
-                .to_string(),
-        ),
-    )
-}
-
-=======
->>>>>>> 8222d48c
 /// Builds clippy inside the repo to make sure we have a clippy executable we can use.
 fn build_clippy() {
     let status = Command::new("cargo")
@@ -476,14 +421,7 @@
 }
 
 /// Read a `toml` file and return a list of `CrateSources` that we want to check with clippy
-<<<<<<< HEAD
-fn read_crates(toml_path: Option<&str>) -> (String, Vec<CrateSource>) {
-    let toml_path = lintcheck_config_toml(toml_path);
-    // save it so that we can use the name of the sources.toml as name for the logfile later.
-    let toml_filename = toml_path.file_stem().unwrap().to_str().unwrap().to_string();
-=======
 fn read_crates(toml_path: &Path) -> Vec<CrateSource> {
->>>>>>> 8222d48c
     let toml_content: String =
         std::fs::read_to_string(&toml_path).unwrap_or_else(|_| panic!("Failed to read {}", toml_path.display()));
     let crate_list: SourceList =
@@ -543,11 +481,7 @@
     // sort the crates
     crate_sources.sort();
 
-<<<<<<< HEAD
-    (toml_filename, crate_sources)
-=======
     crate_sources
->>>>>>> 8222d48c
 }
 
 /// Parse the json output of clippy and return a `ClippyWarning`
@@ -572,8 +506,6 @@
         linttype: jmsg["message"]["code"]["code"].to_string().trim_matches('"').into(),
         message: jmsg["message"]["message"].to_string().trim_matches('"').into(),
         is_ice: json_message.contains("internal compiler error: "),
-<<<<<<< HEAD
-=======
     }
 }
 
@@ -604,7 +536,6 @@
 fn lintcheck_needs_rerun(lintcheck_logs_path: &Path) -> bool {
     if !lintcheck_logs_path.exists() {
         return true;
->>>>>>> 8222d48c
     }
 
     let clippy_modified: std::time::SystemTime = {
@@ -628,15 +559,6 @@
     logs_modified < clippy_modified
 }
 
-<<<<<<< HEAD
-/// Generate a short list of occuring lints-types and their count
-fn gather_stats(clippy_warnings: &[ClippyWarning]) -> String {
-    // count lint type occurrences
-    let mut counter: HashMap<&String, usize> = HashMap::new();
-    clippy_warnings
-        .iter()
-        .for_each(|wrn| *counter.entry(&wrn.linttype).or_insert(0) += 1);
-=======
 /// lintchecks `main()` function
 ///
 /// # Panics
@@ -644,73 +566,11 @@
 /// This function panics if the clippy binaries don't exist.
 pub fn run(clap_config: &ArgMatches) {
     let config = LintcheckConfig::from_clap(clap_config);
->>>>>>> 8222d48c
-
-    // collect into a tupled list for sorting
-    let mut stats: Vec<(&&String, &usize)> = counter.iter().map(|(lint, count)| (lint, count)).collect();
-    // sort by "000{count} {clippy::lintname}"
-    // to not have a lint with 200 and 2 warnings take the same spot
-    stats.sort_by_key(|(lint, count)| format!("{:0>4}, {}", count, lint));
-
-    stats
-        .iter()
-        .map(|(lint, count)| format!("{} {}\n", lint, count))
-        .collect::<String>()
-}
-
-/// check if the latest modification of the logfile is older than the modification date of the
-/// clippy binary, if this is true, we should clean the lintchec shared target directory and recheck
-fn lintcheck_needs_rerun(toml_path: Option<&str>) -> bool {
-    let clippy_modified: std::time::SystemTime = {
-        let mut times = ["target/debug/clippy-driver", "target/debug/cargo-clippy"]
-            .iter()
-            .map(|p| {
-                std::fs::metadata(p)
-                    .expect("failed to get metadata of file")
-                    .modified()
-                    .expect("failed to get modification date")
-            });
-        // the lates modification of either of the binaries
-        std::cmp::max(times.next().unwrap(), times.next().unwrap())
-    };
-
-    let logs_modified: std::time::SystemTime = std::fs::metadata(lintcheck_config_toml(toml_path))
-        .expect("failed to get metadata of file")
-        .modified()
-        .expect("failed to get modification date");
-
-    // if clippys modification time is bigger (older) than the logs mod time, we need to rerun lintcheck
-    clippy_modified > logs_modified
-}
-
-/// lintchecks `main()` function
-pub fn run(clap_config: &ArgMatches) {
+
     println!("Compiling clippy...");
     build_clippy();
     println!("Done compiling");
 
-<<<<<<< HEAD
-    let clap_toml_path = clap_config.value_of("crates-toml");
-
-    // if the clippy bin is newer than our logs, throw away target dirs to force clippy to
-    // refresh the logs
-    if lintcheck_needs_rerun(clap_toml_path) {
-        let shared_target_dir = "target/lintcheck/shared_target_dir";
-        match std::fs::metadata(&shared_target_dir) {
-            Ok(metadata) => {
-                if metadata.is_dir() {
-                    println!("Clippy is newer than lint check logs, clearing lintcheck shared target dir...");
-                    std::fs::remove_dir_all(&shared_target_dir)
-                        .expect("failed to remove target/lintcheck/shared_target_dir");
-                }
-            },
-            Err(_) => { // dir probably does not exist, don't remove anything
-            },
-        }
-    }
-
-    let cargo_clippy_path: PathBuf = PathBuf::from("target/debug/cargo-clippy")
-=======
     // if the clippy bin is newer than our logs, throw away target dirs to force clippy to
     // refresh the logs
     if lintcheck_needs_rerun(&config.lintcheck_results_path) {
@@ -726,7 +586,6 @@
     }
 
     let cargo_clippy_path: PathBuf = PathBuf::from(CARGO_CLIPPY_PATH)
->>>>>>> 8222d48c
         .canonicalize()
         .expect("failed to canonicalize path to clippy binary");
 
@@ -746,14 +605,10 @@
     // download and extract the crates, then run clippy on them and collect clippys warnings
     // flatten into one big list of warnings
 
-<<<<<<< HEAD
-    let (filename, crates) = read_crates(clap_toml_path);
-=======
     let crates = read_crates(&config.sources_toml_path);
     let old_stats = read_stats_from_file(&config.lintcheck_results_path);
 
     let counter = AtomicUsize::new(1);
->>>>>>> 8222d48c
 
     let clippy_warnings: Vec<ClippyWarning> = if let Some(only_one_crate) = clap_config.value_of("only") {
         // if we don't have the specified crate in the .toml, throw an error
@@ -777,54 +632,6 @@
             .into_iter()
             .map(|krate| krate.download_and_extract())
             .filter(|krate| krate.name == only_one_crate)
-<<<<<<< HEAD
-            .map(|krate| krate.run_clippy_lints(&cargo_clippy_path, &AtomicUsize::new(0), 1, 1))
-            .flatten()
-            .collect()
-    } else {
-        let counter = std::sync::atomic::AtomicUsize::new(0);
-
-        // Ask rayon for thread count. Assume that half of that is the number of physical cores
-        // Use one target dir for each core so that we can run N clippys in parallel.
-        // We need to use different target dirs because cargo would lock them for a single build otherwise,
-        // killing the parallelism. However this also means that deps will only be reused half/a
-        // quarter of the time which might result in a longer wall clock runtime
-
-        // This helps when we check many small crates with dep-trees that don't have a lot of branches in
-        // order to achive some kind of parallelism
-
-        // by default, use a single thread
-        let num_cpus = match clap_config.value_of("threads") {
-            Some(threads) => {
-                let threads: usize = threads
-                    .parse()
-                    .expect(&format!("Failed to parse '{}' to a digit", threads));
-                if threads == 0 {
-                    // automatic choice
-                    // Rayon seems to return thread count so half that for core count
-                    (rayon::current_num_threads() / 2) as usize
-                } else {
-                    threads
-                }
-            },
-            // no -j passed, use a single thread
-            None => 1,
-        };
-
-        let num_crates = crates.len();
-
-        // check all crates (default)
-        crates
-            .into_par_iter()
-            .map(|krate| krate.download_and_extract())
-            .map(|krate| krate.run_clippy_lints(&cargo_clippy_path, &counter, num_cpus, num_crates))
-            .flatten()
-            .collect()
-    };
-
-    // generate some stats
-    let stats_formatted = gather_stats(&clippy_warnings);
-=======
             .flat_map(|krate| krate.run_clippy_lints(&cargo_clippy_path, &AtomicUsize::new(0), 1, 1, config.fix))
             .collect()
     } else {
@@ -870,7 +677,6 @@
 
     // generate some stats
     let (stats_formatted, new_stats) = gather_stats(&clippy_warnings);
->>>>>>> 8222d48c
 
     // grab crashes/ICEs, save the crate name and the ice message
     let ices: Vec<(&String, &String)> = clippy_warnings
@@ -879,11 +685,7 @@
         .map(|w| (&w.crate_name, &w.message))
         .collect();
 
-<<<<<<< HEAD
-    let mut all_msgs: Vec<String> = clippy_warnings.iter().map(|warning| warning.to_string()).collect();
-=======
     let mut all_msgs: Vec<String> = clippy_warnings.iter().map(ToString::to_string).collect();
->>>>>>> 8222d48c
     all_msgs.sort();
     all_msgs.push("\n\n\n\nStats:\n".into());
     all_msgs.push(stats_formatted);
@@ -895,11 +697,6 @@
     ices.iter()
         .for_each(|(cratename, msg)| text.push_str(&format!("{}: '{}'", cratename, msg)));
 
-<<<<<<< HEAD
-    let file = format!("lintcheck-logs/{}_logs.txt", filename);
-    println!("Writing logs to {}", file);
-    write(file, text).unwrap();
-=======
     println!("Writing logs to {}", config.lintcheck_results_path.display());
     write(&config.lintcheck_results_path, text).unwrap();
 
@@ -1028,5 +825,4 @@
         .status();
 
     assert!(status.unwrap().success());
->>>>>>> 8222d48c
 }