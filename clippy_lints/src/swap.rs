use clippy_utils::diagnostics::{span_lint_and_sugg, span_lint_and_then};
use clippy_utils::source::snippet_with_context;
use clippy_utils::sugg::Sugg;
use clippy_utils::ty::is_type_diagnostic_item;
use clippy_utils::{can_mut_borrow_both, eq_expr_value, in_constant, std_or_core};
use if_chain::if_chain;
use rustc_errors::Applicability;
use rustc_hir::{BinOpKind, Block, Expr, ExprKind, PatKind, QPath, Stmt, StmtKind};
use rustc_lint::{LateContext, LateLintPass, LintContext};
use rustc_middle::lint::in_external_macro;
use rustc_middle::ty;
use rustc_session::{declare_lint_pass, declare_tool_lint};
use rustc_span::source_map::Spanned;
use rustc_span::SyntaxContext;
use rustc_span::{sym, symbol::Ident, Span};

declare_clippy_lint! {
    /// ### What it does
    /// Checks for manual swapping.
    ///
    /// Note that the lint will not be emitted in const blocks, as the suggestion would not be applicable.
    ///
    /// ### Why is this bad?
    /// The `std::mem::swap` function exposes the intent better
    /// without deinitializing or copying either variable.
    ///
    /// ### Example
    /// ```rust
    /// let mut a = 42;
    /// let mut b = 1337;
    ///
    /// let t = b;
    /// b = a;
    /// a = t;
    /// ```
    /// Use std::mem::swap():
    /// ```rust
    /// let mut a = 1;
    /// let mut b = 2;
    /// std::mem::swap(&mut a, &mut b);
    /// ```
    #[clippy::version = "pre 1.29.0"]
    pub MANUAL_SWAP,
    complexity,
    "manual swap of two variables"
}

declare_clippy_lint! {
    /// ### What it does
    /// Checks for `foo = bar; bar = foo` sequences.
    ///
    /// ### Why is this bad?
    /// This looks like a failed attempt to swap.
    ///
    /// ### Example
    /// ```rust
    /// # let mut a = 1;
    /// # let mut b = 2;
    /// a = b;
    /// b = a;
    /// ```
    /// If swapping is intended, use `swap()` instead:
    /// ```rust
    /// # let mut a = 1;
    /// # let mut b = 2;
    /// std::mem::swap(&mut a, &mut b);
    /// ```
    #[clippy::version = "pre 1.29.0"]
    pub ALMOST_SWAPPED,
    correctness,
    "`foo = bar; bar = foo` sequence"
}

declare_lint_pass!(Swap => [MANUAL_SWAP, ALMOST_SWAPPED]);

impl<'tcx> LateLintPass<'tcx> for Swap {
    fn check_block(&mut self, cx: &LateContext<'tcx>, block: &'tcx Block<'_>) {
        check_manual_swap(cx, block);
        check_suspicious_swap(cx, block);
        check_xor_swap(cx, block);
    }
}

fn generate_swap_warning(cx: &LateContext<'_>, e1: &Expr<'_>, e2: &Expr<'_>, span: Span, is_xor_based: bool) {
    let ctxt = span.ctxt();
    let mut applicability = Applicability::MachineApplicable;

    if !can_mut_borrow_both(cx, e1, e2) {
        if let ExprKind::Index(lhs1, idx1) = e1.kind
            && let ExprKind::Index(lhs2, idx2) = e2.kind
            && eq_expr_value(cx, lhs1, lhs2)
            && e1.span.ctxt() == ctxt
            && e2.span.ctxt() == ctxt
        {
            let ty = cx.typeck_results().expr_ty(lhs1).peel_refs();

            if matches!(ty.kind(), ty::Slice(_))
                || matches!(ty.kind(), ty::Array(_, _))
                || is_type_diagnostic_item(cx, ty, sym::Vec)
                || is_type_diagnostic_item(cx, ty, sym::VecDeque)
            {
                let slice = Sugg::hir_with_applicability(cx, lhs1, "<slice>", &mut applicability);
                span_lint_and_sugg(
                    cx,
                    MANUAL_SWAP,
                    span,
                    &format!("this looks like you are swapping elements of `{slice}` manually"),
                    "try",
                    format!(
                        "{}.swap({}, {});",
                        slice.maybe_par(),
                        snippet_with_context(cx, idx1.span, ctxt, "..", &mut applicability).0,
                        snippet_with_context(cx, idx2.span, ctxt, "..", &mut applicability).0,
                    ),
                    applicability,
                );
            }
        }
        return;
    }

    let first = Sugg::hir_with_context(cx, e1, ctxt, "..", &mut applicability);
    let second = Sugg::hir_with_context(cx, e2, ctxt, "..", &mut applicability);
    let Some(sugg) = std_or_core(cx) else { return };

    span_lint_and_then(
        cx,
        MANUAL_SWAP,
        span,
        &format!("this looks like you are swapping `{first}` and `{second}` manually"),
        |diag| {
            diag.span_suggestion(
                span,
                "try",
                format!("{sugg}::mem::swap({}, {});", first.mut_addr(), second.mut_addr()),
                applicability,
            );
            if !is_xor_based {
                diag.note(format!("or maybe you should use `{sugg}::mem::replace`?"));
            }
        },
    );
}

/// Implementation of the `MANUAL_SWAP` lint.
fn check_manual_swap(cx: &LateContext<'_>, block: &Block<'_>) {
    if in_constant(cx, block.hir_id) {
        return;
    }

    for [s1, s2, s3] in block.stmts.array_windows::<3>() {
        if_chain! {
            // let t = foo();
            if let StmtKind::Local(tmp) = s1.kind;
            if let Some(tmp_init) = tmp.init;
            if let PatKind::Binding(.., ident, None) = tmp.pat.kind;

            // foo() = bar();
            if let StmtKind::Semi(first) = s2.kind;
            if let ExprKind::Assign(lhs1, rhs1, _) = first.kind;

            // bar() = t;
            if let StmtKind::Semi(second) = s3.kind;
            if let ExprKind::Assign(lhs2, rhs2, _) = second.kind;
            if let ExprKind::Path(QPath::Resolved(None, rhs2)) = rhs2.kind;
            if rhs2.segments.len() == 1;

            if ident.name == rhs2.segments[0].ident.name;
            if eq_expr_value(cx, tmp_init, lhs1);
            if eq_expr_value(cx, rhs1, lhs2);

            let ctxt = s1.span.ctxt();
            if s2.span.ctxt() == ctxt;
            if s3.span.ctxt() == ctxt;
            if first.span.ctxt() == ctxt;
            if second.span.ctxt() == ctxt;

            then {
                let span = s1.span.to(s3.span);
                generate_swap_warning(cx, lhs1, lhs2, span, false);
            }
        }
    }
}

/// Implementation of the `ALMOST_SWAPPED` lint.
fn check_suspicious_swap(cx: &LateContext<'_>, block: &Block<'_>) {
    for [first, second] in block.stmts.array_windows() {
        if let Some((lhs0, rhs0)) = parse(first)
            && let Some((lhs1, rhs1)) = parse(second)
            && first.span.eq_ctxt(second.span)
			&& !in_external_macro(cx.sess(), first.span)
            && is_same(cx, lhs0, rhs1)
            && is_same(cx, lhs1, rhs0)
			&& !is_same(cx, lhs1, rhs1) // Ignore a = b; a = a (#10421)
            && let Some(lhs_sugg) = match &lhs0 {
                ExprOrIdent::Expr(expr) => Sugg::hir_opt(cx, expr),
                ExprOrIdent::Ident(ident) => Some(Sugg::NonParen(ident.as_str().into())),
            }
            && let Some(rhs_sugg) = Sugg::hir_opt(cx, rhs0)
        {
            let span = first.span.to(rhs1.span);
            let Some(sugg) = std_or_core(cx) else { return };
            span_lint_and_then(
                cx,
                ALMOST_SWAPPED,
                span,
                &format!("this looks like you are trying to swap `{lhs_sugg}` and `{rhs_sugg}`"),
                |diag| {
                    diag.span_suggestion(
                        span,
                        "try",
                        format!("{sugg}::mem::swap({}, {})", lhs_sugg.mut_addr(), rhs_sugg.mut_addr()),
                        Applicability::MaybeIncorrect,
                    );
                    diag.note(format!("or maybe you should use `{sugg}::mem::replace`?"));
                },
            );
        }
    }
}

fn is_same(cx: &LateContext<'_>, lhs: ExprOrIdent<'_>, rhs: &Expr<'_>) -> bool {
    match lhs {
        ExprOrIdent::Expr(expr) => eq_expr_value(cx, expr, rhs),
        ExprOrIdent::Ident(ident) => {
            if let ExprKind::Path(QPath::Resolved(None, path)) = rhs.kind
                && let [segment] = &path.segments
                && segment.ident == ident
            {
                true
            } else {
                false
            }
        }
    }
}

#[derive(Debug, Clone, Copy)]
enum ExprOrIdent<'a> {
    Expr(&'a Expr<'a>),
    Ident(Ident),
}

fn parse<'a, 'hir>(stmt: &'a Stmt<'hir>) -> Option<(ExprOrIdent<'hir>, &'a Expr<'hir>)> {
    if let StmtKind::Semi(expr) = stmt.kind {
        if let ExprKind::Assign(lhs, rhs, _) = expr.kind {
            return Some((ExprOrIdent::Expr(lhs), rhs));
        }
    } else if let StmtKind::Local(expr) = stmt.kind {
        if let Some(rhs) = expr.init {
            if let PatKind::Binding(_, _, ident_l, _) = expr.pat.kind {
                return Some((ExprOrIdent::Ident(ident_l), rhs));
            }
        }
    }
    None
}

/// Implementation of the xor case for `MANUAL_SWAP` lint.
fn check_xor_swap(cx: &LateContext<'_>, block: &Block<'_>) {
    for [s1, s2, s3] in block.stmts.array_windows::<3>() {
<<<<<<< HEAD
        if_chain! {
            let ctxt = s1.span.ctxt();
=======
        let ctxt = s1.span.ctxt();
        if_chain! {
>>>>>>> c72c914d
            if let Some((lhs0, rhs0)) = extract_sides_of_xor_assign(s1, ctxt);
            if let Some((lhs1, rhs1)) = extract_sides_of_xor_assign(s2, ctxt);
            if let Some((lhs2, rhs2)) = extract_sides_of_xor_assign(s3, ctxt);
            if eq_expr_value(cx, lhs0, rhs1);
            if eq_expr_value(cx, lhs2, rhs1);
            if eq_expr_value(cx, lhs1, rhs0);
            if eq_expr_value(cx, lhs1, rhs2);
            if s2.span.ctxt() == ctxt;
            if s3.span.ctxt() == ctxt;
            then {
                let span = s1.span.to(s3.span);
                generate_swap_warning(cx, lhs0, rhs0, span, true);
            }
        };
    }
}

/// Returns the lhs and rhs of an xor assignment statement.
fn extract_sides_of_xor_assign<'a, 'hir>(
    stmt: &'a Stmt<'hir>,
    ctxt: SyntaxContext,
) -> Option<(&'a Expr<'hir>, &'a Expr<'hir>)> {
    if let StmtKind::Semi(expr) = stmt.kind
        && let ExprKind::AssignOp(
            Spanned {
                node: BinOpKind::BitXor,
                ..
            },
            lhs,
            rhs,
        ) = expr.kind
        && expr.span.ctxt() == ctxt
    {
        Some((lhs, rhs))
    } else {
        None
    }
}<|MERGE_RESOLUTION|>--- conflicted
+++ resolved
@@ -260,13 +260,8 @@
 /// Implementation of the xor case for `MANUAL_SWAP` lint.
 fn check_xor_swap(cx: &LateContext<'_>, block: &Block<'_>) {
     for [s1, s2, s3] in block.stmts.array_windows::<3>() {
-<<<<<<< HEAD
-        if_chain! {
-            let ctxt = s1.span.ctxt();
-=======
         let ctxt = s1.span.ctxt();
         if_chain! {
->>>>>>> c72c914d
             if let Some((lhs0, rhs0)) = extract_sides_of_xor_assign(s1, ctxt);
             if let Some((lhs1, rhs1)) = extract_sides_of_xor_assign(s2, ctxt);
             if let Some((lhs2, rhs2)) = extract_sides_of_xor_assign(s3, ctxt);
